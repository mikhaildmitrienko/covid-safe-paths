--- conflicted
+++ resolved
@@ -466,11 +466,8 @@
 					};
 					13B07F861A680F5B00A75B9A = {
 						DevelopmentTeam = 79Z8HUPGC3;
-<<<<<<< HEAD
 						ProvisioningStyle = Manual;
-=======
 						LastSwiftMigration = 1130;
->>>>>>> 37029237
 					};
 				};
 			};
@@ -793,13 +790,10 @@
 			baseConfigurationReference = 71D1C872DB0CCC3BBC3D907E /* Pods-COVIDSafePaths.debug.xcconfig */;
 			buildSettings = {
 				ASSETCATALOG_COMPILER_APPICON_NAME = AppIcon;
-<<<<<<< HEAD
 				CODE_SIGN_IDENTITY = "iPhone Developer";
 				CODE_SIGN_STYLE = Manual;
 				CURRENT_PROJECT_VERSION = 1.0.2;
-=======
 				CLANG_ENABLE_MODULES = YES;
->>>>>>> 37029237
 				DEAD_CODE_STRIPPING = NO;
 				DEFINES_MODULE = YES;
 				DEVELOPMENT_TEAM = 79Z8HUPGC3;
@@ -872,13 +866,10 @@
 				);
 				PRODUCT_BUNDLE_IDENTIFIER = "org.pathcheck.covid-safepaths";
 				PRODUCT_NAME = COVIDSafePaths;
-<<<<<<< HEAD
 				PROVISIONING_PROFILE_SPECIFIER = "match Development org.pathcheck.covid-safepaths";
-=======
 				SWIFT_OBJC_BRIDGING_HEADER = "COVIDSafePaths-Bridging-Header.h";
 				SWIFT_OPTIMIZATION_LEVEL = "-Onone";
 				SWIFT_VERSION = 5.0;
->>>>>>> 37029237
 				VERSIONING_SYSTEM = "apple-generic";
 			};
 			name = Debug;
@@ -888,13 +879,10 @@
 			baseConfigurationReference = 9440D638E4331481079AE235 /* Pods-COVIDSafePaths.release.xcconfig */;
 			buildSettings = {
 				ASSETCATALOG_COMPILER_APPICON_NAME = AppIcon;
-<<<<<<< HEAD
 				CODE_SIGN_IDENTITY = "iPhone Distribution";
 				CODE_SIGN_STYLE = Manual;
 				CURRENT_PROJECT_VERSION = 1.0.2;
-=======
 				CLANG_ENABLE_MODULES = YES;
->>>>>>> 37029237
 				DEAD_CODE_STRIPPING = YES;
 				DEFINES_MODULE = YES;
 				DEVELOPMENT_TEAM = 79Z8HUPGC3;
@@ -967,12 +955,9 @@
 				);
 				PRODUCT_BUNDLE_IDENTIFIER = "org.pathcheck.covid-safepaths";
 				PRODUCT_NAME = COVIDSafePaths;
-<<<<<<< HEAD
 				PROVISIONING_PROFILE_SPECIFIER = "match AppStore org.pathcheck.covid-safepaths";
-=======
 				SWIFT_OBJC_BRIDGING_HEADER = "COVIDSafePaths-Bridging-Header.h";
 				SWIFT_VERSION = 5.0;
->>>>>>> 37029237
 				VERSIONING_SYSTEM = "apple-generic";
 			};
 			name = Release;
