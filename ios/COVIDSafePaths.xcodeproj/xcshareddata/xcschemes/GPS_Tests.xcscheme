--- conflicted
+++ resolved
@@ -15,7 +15,7 @@
                   <BuildableReference
                      BuildableIdentifier = "primary"
                      BlueprintIdentifier = "13B07F861A680F5B00A75B9A"
-                     BuildableName = "COVIDSafePaths.app"
+                     BuildableName = "PathCheckGPS.app"
                      BlueprintName = "GPS"
                      ReferencedContainer = "container:COVIDSafePaths.xcodeproj">
                   </BuildableReference>
@@ -33,7 +33,7 @@
             <BuildableReference
                BuildableIdentifier = "primary"
                BlueprintIdentifier = "13B07F861A680F5B00A75B9A"
-               BuildableName = "COVIDSafePaths.app"
+               BuildableName = "PathCheckGPS.app"
                BlueprintName = "GPS"
                ReferencedContainer = "container:COVIDSafePaths.xcodeproj">
             </BuildableReference>
@@ -87,16 +87,11 @@
          <BuildableReference
             BuildableIdentifier = "primary"
             BlueprintIdentifier = "13B07F861A680F5B00A75B9A"
-<<<<<<< HEAD
-            BuildableName = "COVIDSafePaths.app"
-=======
             BuildableName = "PathCheckGPS.app"
->>>>>>> cb312973
             BlueprintName = "GPS"
             ReferencedContainer = "container:COVIDSafePaths.xcodeproj">
          </BuildableReference>
       </BuildableProductRunnable>
-<<<<<<< HEAD
       <EnvironmentVariables>
          <EnvironmentVariable
             key = "FORCE_BUNDLING"
@@ -104,8 +99,6 @@
             isEnabled = "YES">
          </EnvironmentVariable>
       </EnvironmentVariables>
-=======
->>>>>>> cb312973
    </LaunchAction>
    <ProfileAction
       buildConfiguration = "Release"
@@ -113,18 +106,6 @@
       savedToolIdentifier = ""
       useCustomWorkingDirectory = "NO"
       debugDocumentVersioning = "YES">
-<<<<<<< HEAD
-      <MacroExpansion>
-         <BuildableReference
-            BuildableIdentifier = "primary"
-            BlueprintIdentifier = "13B07F861A680F5B00A75B9A"
-            BuildableName = "COVIDSafePaths.app"
-            BlueprintName = "GPS"
-            ReferencedContainer = "container:COVIDSafePaths.xcodeproj">
-         </BuildableReference>
-      </MacroExpansion>
-=======
->>>>>>> cb312973
    </ProfileAction>
    <AnalyzeAction
       buildConfiguration = "Debug">
