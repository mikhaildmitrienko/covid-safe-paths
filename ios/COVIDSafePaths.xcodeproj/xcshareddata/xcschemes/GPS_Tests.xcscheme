--- conflicted
+++ resolved
@@ -82,7 +82,6 @@
       debugDocumentVersioning = "YES"
       debugServiceExtension = "internal"
       allowLocationSimulation = "YES">
-<<<<<<< HEAD
       <EnvironmentVariables>
          <EnvironmentVariable
             key = "FORCE_BUNDLING"
@@ -90,7 +89,6 @@
             isEnabled = "YES">
          </EnvironmentVariable>
       </EnvironmentVariables>
-=======
       <BuildableProductRunnable
          runnableDebuggingMode = "0">
          <BuildableReference
@@ -101,7 +99,6 @@
             ReferencedContainer = "container:COVIDSafePaths.xcodeproj">
          </BuildableReference>
       </BuildableProductRunnable>
->>>>>>> 4c13cc17
    </LaunchAction>
    <ProfileAction
       buildConfiguration = "Release"
