--- conflicted
+++ resolved
@@ -42,20 +42,6 @@
   pod 'glog', :podspec => '../node_modules/react-native/third-party-podspecs/glog.podspec'
   pod 'Folly', :podspec => '../node_modules/react-native/third-party-podspecs/Folly.podspec'
 
-<<<<<<< HEAD
-
-
-  # React Native Maps dependencies
-  rn_maps_path = '../node_modules/react-native-maps'
-  pod 'react-native-google-maps', :path => rn_maps_path
-  pod 'GoogleMaps'
-  pod 'Google-Maps-iOS-Utils'
-
-
-  pod 'RNGestureHandler', :path => '../node_modules/react-native-gesture-handler'
-
-=======
->>>>>>> 84b37cae
   pod 'RNReanimated', :path => '../node_modules/react-native-reanimated'
 
 
