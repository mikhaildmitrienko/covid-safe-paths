{
  "name": "covidsafepaths",
  "version": "1.0.28",
  "private": true,
  "scripts": {
    "clean": "rm -rf node_modules && yarn",
    "start": "yarn && react-native start",
    "run-android-bte": "ENVFILE=.env.bte react-native run-android --variant=bteDebug --appId=org.pathcheck.covidsafepathsBte",
    "run-android-gps": "ENVFILE=.env.gps react-native run-android --variant=gpsDebug --appId=org.pathcheck.covidsafepaths",
    "run-ios-bte": "yarn install:pod && ENVFILE=.env.bte react-native run-ios --scheme \"BTE_Development\"",
    "run-ios-gps": "yarn install:pod && ENVFILE=.env.gps react-native run-ios --scheme \"GPS_Development\"",
    "preinstall": "node -e \"if(process.env.npm_execpath.indexOf('yarn') === -1) throw new Error('You must use Yarn to install, not NPM')\"",
<<<<<<< HEAD
    "install:pod": "cd ios && bundle install && bundle exec pod install",
    "install:bte": "rm -rf node_modules && subset install bte --all",
=======
    "install:pod": "cd ios && bundle install --quiet && bundle exec pod install --silent",
>>>>>>> 0af90609
    "lint": "eslint ./",
    "postinstall": "patch-package && npx react-native-jetifier",
    "postversion": "react-native-version",
    "format:all": "prettier --write ./app/**/*.js",
    "format:eula": "prettier --write ./app/locales/eula/en.html",
    "detox-setup": "detox clean-framework-cache && detox build-framework-cache",
    "build:e2e:android": "detox build -c android.emu.release",
    "test:e2e:android": "detox test -c android.emu.release",
    "build:e2e:ios": "detox build -c iphone11.sim",
    "test:e2e:iphone11": "detox test -c iphone11.sim --loglevel=warn",
    "test:e2e:iphone-se": "detox test -c iphone-se.sim --loglevel=warn",
    "test:e2e:iphone8": "detox test -c iphone8.sim --loglevel=warn",
    "i18n:check": "./app/locales/check.sh",
    "i18n:extract": "i18next",
    "i18n:pull": "./app/locales/pull.sh",
    "i18n:push": "./app/locales/push.sh",
    "test": "jest --config=./jest/config.js",
    "test:watch": "jest --config=./jest/config.js --watch",
    "update-snapshots": "jest --config=./jest/config.js --updateSnapshot",
    "test:dev_setup": "bats __tests__/dev_setup.test.bats",
    "version:bump:major": "version --premajor",
    "version:bump:minor": "version --preminor",
    "version:bump:patch": "version --prepatch"
  },
  "lint-staged": {
    "*.js": [
      "prettier --write",
      "lint-diff HEAD",
      "git add --force"
    ]
  },
  "husky": {
    "hooks": {
      "pre-commit": "lint-staged"
    }
  },
  "rnpm": {
    "assets": [
      "shared/assets/fonts"
    ]
  },
  "dependencies": {
    "@emotion/core": "^10.0.28",
    "@emotion/native": "^10.0.27",
    "@mauron85/react-native-background-geolocation": "^0.6.3",
    "@react-native-community/async-storage": "^1.8.1",
    "@react-native-community/geolocation": "^2.0.2",
    "@react-native-community/masked-view": "0.1.5",
    "@react-native-community/push-notification-ios": "^1.1.0",
    "@react-native-community/viewpager": "^3.3.0",
    "@react-navigation/native": "5.0.9",
    "@react-navigation/stack": "5.1.1",
    "@testing-library/react-native": "^5.0.3",
    "bte": "^0.0.0",
    "dayjs": "^1.8.24",
    "emotion-theming": "^10.0.27",
    "i18next": "^19.3.3",
    "js-yaml": "^3.13.1",
    "lodash": "^4.17.15",
    "patch-package": "^6.2.2",
    "pluralize": "^8.0.0",
    "postinstall-postinstall": "^2.0.0",
    "prop-types": "^15.7.2",
    "react": "16.9.0",
    "react-i18next": "^11.3.5",
    "react-native": "0.61.5",
    "react-native-app-intro-slider": "^3.0.0",
    "react-native-background-fetch": "^3.0.4",
    "react-native-background-timer": "^2.2.0",
    "react-native-config": "luggit/react-native-config#1eb6ac01991210ddad2989857359a0f6ee35d734",
    "react-native-document-picker": "github:rparet/react-native-document-picker",
    "react-native-fs": "^2.16.6",
    "react-native-gesture-handler": "^1.6.1",
    "react-native-linear-gradient": "^2.5.6",
    "react-native-local-resource": "^0.1.6",
    "react-native-permissions": "^2.0.10",
    "react-native-popup-menu": "^0.15.7",
    "react-native-pulse": "^1.0.7",
    "react-native-push-notification": "^3.1.9",
    "react-native-reanimated": "^1.7.1",
    "react-native-safe-area-context": "0.6.0",
    "react-native-screens": "2.0.0-alpha.12",
    "react-native-share": "^3.1.0",
    "react-native-snap-carousel": "^3.8.1",
    "react-native-splash-screen": "^3.2.0",
    "react-native-svg": "^12.0.3",
    "react-native-uuid-generator": "^6.1.1",
    "react-native-webview": "^8.1.2",
    "react-native-zip-archive": "^5.0.1",
    "reanimated-bottom-sheet": "^1.0.0-alpha.19",
    "rn-fetch-blob": "^0.12.0",
    "semver": "^7.3.2",
    "valid-url": "^1.0.9",
    "victory-native": "^34.1.0"
  },
  "devDependencies": {
    "@babel/core": "^7.8.6",
    "@babel/runtime": "^7.8.4",
    "@jumpn/react-native-jetifier": "^0.1.4",
    "@react-native-community/eslint-config": "^0.0.7",
    "@testing-library/react-native": "^5.0.3",
    "@types/jest": "^25.2.1",
    "babel-jest": "^25.1.0",
    "bats": "^1.1.0",
    "detox": "^16.1.1",
    "eslint": "^6.8.0",
    "eslint-plugin-detox": "^1.0.0",
    "eslint-plugin-jest": "^23.8.2",
    "eslint-plugin-react-hooks": "^4.0.0",
    "husky": "^4.2.3",
    "i18next-parser": "tstirrat/i18next-parser#guard-plural-rule",
    "import-sort-config": "^6.0.0",
    "import-sort-style-module": "^6.0.0",
    "install-subset": "^4.2.0",
    "jest": "^25.1.0",
    "lint-diff": "^1.2.1",
    "lint-staged": "^10.0.9",
    "metro-react-native-babel-preset": "^0.58.0",
    "mockdate": "^2.0.5",
    "prettier": "1.19.1",
    "prettier-plugin-import-sort": "0.0.3",
    "react-native-svg-transformer": "^0.14.3",
    "react-native-version": "^4.0.0",
    "react-test-renderer": "16.9.0"
  },
  "subsets": {
    "bte": {
      "exclude": [
        "@react-native-community/geolocation",
        "@mauron85/react-native-background-geolocation"
      ]
    }
  },
  "importSort": {
    ".js, .jsx, .es6, .es, .mjs, .ts, .tsx": {
      "style": "module"
    }
  },
  "detox": {
    "artifacts": {
      "rootDir": "./e2e/artifacts/",
      "plugins": {
        "screenshot": {
          "shouldTakeAutomaticSnapshots": true,
          "takeWhen": {
            "testStart": false,
            "testDone": false
          }
        }
      }
    },
    "configurations": {
      "iphone11.sim": {
        "binaryPath": "ios/build/Build/Products/Release-iphonesimulator/COVIDSafePaths.app",
        "build": "xcodebuild -workspace ios/COVIDSafePaths.xcworkspace -scheme GPS_Development -configuration Release -sdk iphonesimulator -derivedDataPath ios/build",
        "type": "ios.simulator",
        "device": {
          "type": "iPhone 11"
        }
      },
      "iphone8.sim": {
        "binaryPath": "ios/build/Build/Products/Release-iphonesimulator/COVIDSafePaths.app",
        "build": "xcodebuild -workspace ios/COVIDSafePaths.xcworkspace -scheme GPS_Production -configuration Release -sdk iphonesimulator -derivedDataPath ios/build",
        "type": "ios.simulator",
        "device": {
          "type": "iPhone 8"
        }
      },
      "iphone-se.sim": {
        "binaryPath": "ios/build/Build/Products/Release-iphonesimulator/COVIDSafePaths.app",
        "build": "xcodebuild -workspace ios/COVIDSafePaths.xcworkspace -scheme GPS_Production -configuration Release -sdk iphonesimulator -derivedDataPath ios/build",
        "type": "ios.simulator",
        "device": {
          "type": "iPhone SE"
        }
      },
      "iphone11-bte.sim": {
        "binaryPath": "ios/build/Build/Products/Release-iphonesimulator/COVIDSafePaths.app",
        "build": "xcodebuild -workspace ios/COVIDSafePaths.xcworkspace -scheme BTE_Production -configuration Release -sdk iphonesimulator -derivedDataPath ios/build",
        "type": "ios.simulator",
        "device": {
          "type": "iPhone 11"
        }
      },
      "iphone8-bte.sim": {
        "binaryPath": "ios/build/Build/Products/Release-iphonesimulator/COVIDSafePaths.app",
        "build": "xcodebuild -workspace ios/COVIDSafePaths.xcworkspace -scheme BTE_Production -configuration Release -sdk iphonesimulator -derivedDataPath ios/build",
        "type": "ios.simulator",
        "device": {
          "type": "iPhone 8"
        }
      },
      "iphone-se-bte.sim": {
        "binaryPath": "ios/build/Build/Products/Release-iphonesimulator/COVIDSafePaths.app",
        "build": "xcodebuild -workspace ios/COVIDSafePaths.xcworkspace -scheme BTE_Production -configuration Release -sdk iphonesimulator -derivedDataPath ios/build",
        "type": "ios.simulator",
        "device": {
          "type": "iPhone SE"
        }
      }
    },
    "runner-config": "./jest/detox.config.js",
    "test-runner": "jest"
  }
}<|MERGE_RESOLUTION|>--- conflicted
+++ resolved
@@ -10,12 +10,8 @@
     "run-ios-bte": "yarn install:pod && ENVFILE=.env.bte react-native run-ios --scheme \"BTE_Development\"",
     "run-ios-gps": "yarn install:pod && ENVFILE=.env.gps react-native run-ios --scheme \"GPS_Development\"",
     "preinstall": "node -e \"if(process.env.npm_execpath.indexOf('yarn') === -1) throw new Error('You must use Yarn to install, not NPM')\"",
-<<<<<<< HEAD
-    "install:pod": "cd ios && bundle install && bundle exec pod install",
     "install:bte": "rm -rf node_modules && subset install bte --all",
-=======
     "install:pod": "cd ios && bundle install --quiet && bundle exec pod install --silent",
->>>>>>> 0af90609
     "lint": "eslint ./",
     "postinstall": "patch-package && npx react-native-jetifier",
     "postversion": "react-native-version",
