--- conflicted
+++ resolved
@@ -71,11 +71,7 @@
     "postinstall-postinstall": "^2.0.0",
     "prop-types": "^15.7.2",
     "react": "16.9.0",
-<<<<<<< HEAD
     "react-i18next": "^11.4.0",
-=======
-    "react-i18next": "^11.3.5",
->>>>>>> 84b37cae
     "react-native": "0.61.5",
     "react-native-app-intro-slider": "^3.0.0",
     "react-native-background-fetch": "^3.0.4",
