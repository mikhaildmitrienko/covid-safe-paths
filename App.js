--- conflicted
+++ resolved
@@ -40,25 +40,11 @@
   }, []);
 
   return (
-<<<<<<< HEAD
-    <FlagsProvider>
-      <MenuProvider>
-        <SafeAreaProvider>
-          <Theme use='default'>
-            <PermissionsProvider>
-              <Entry />
-            </PermissionsProvider>
-          </Theme>
-        </SafeAreaProvider>
-      </MenuProvider>
-    </FlagsProvider>
-=======
     <Provider store={store}>
       <PersistGate persistor={persistor}>
         <UnconnectedApp />
       </PersistGate>
     </Provider>
->>>>>>> b915b208
   );
 };
 
