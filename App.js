--- conflicted
+++ resolved
@@ -21,19 +21,13 @@
   return (
     <FlagsProvider>
       <MenuProvider>
-<<<<<<< HEAD
         <SafeAreaProvider>
           <Theme use='default'>
-            <Entry />
+            <PermissionsProvider>
+              <Entry />
+            </PermissionsProvider>
           </Theme>
         </SafeAreaProvider>
-=======
-        <Theme use='default'>
-          <PermissionsProvider>
-            <Entry />
-          </PermissionsProvider>
-        </Theme>
->>>>>>> 5777e376
       </MenuProvider>
     </FlagsProvider>
   );
