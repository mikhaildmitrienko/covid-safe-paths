--- conflicted
+++ resolved
@@ -1,13 +1,5 @@
-<<<<<<< HEAD
-import Config from "react-native-config";
-
-
-export const config = {
-  tracingStrategy: Config.tracingStrategy,
-=======
 import Config from 'react-native-config';
 
 export const config = {
   tracingStrategy: Config.TRACING_STRATEGY,
->>>>>>> 0af90609
 };