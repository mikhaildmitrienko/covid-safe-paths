--- conflicted
+++ resolved
@@ -36,15 +36,9 @@
   | 'EnableExposureNotifications'
   | 'ExportFlow'
   | 'SelfAssessment'
-<<<<<<< HEAD
-  | 'ChooseProvider'
   | 'PartnersOverview'
   | 'PartnersEdit'
   | 'PartnersCustomUrl';
-=======
-  | 'PartnersOverview'
-  | 'PartnersEdit';
->>>>>>> 28ff5c06
 
 export const Screens: { [key in Screen]: Screen } = {
   ExportStart: 'ExportStart',
@@ -73,15 +67,9 @@
   EnableExposureNotifications: 'EnableExposureNotifications',
   ExportFlow: 'ExportFlow',
   SelfAssessment: 'SelfAssessment',
-<<<<<<< HEAD
-  ChooseProvider: 'ChooseProvider',
   PartnersOverview: 'PartnersOverview',
   PartnersEdit: 'PartnersEdit',
   PartnersCustomUrl: 'PartnersCustomUrl',
-=======
-  PartnersOverview: 'PartnersOverview',
-  PartnersEdit: 'PartnersEdit',
->>>>>>> 28ff5c06
 };
 
 export type Stack =
