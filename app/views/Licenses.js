import React, { useEffect } from 'react';
import { useTranslation } from 'react-i18next';
import {
  BackHandler,
  Image,
  Linking,
  ScrollView,
  StyleSheet,
  TouchableOpacity,
  View,
} from 'react-native';

import fontFamily from './../constants/fonts';
import { Images } from '../assets';
import NavigationBarWrapper from '../components/NavigationBarWrapper';
import { Typography } from '../components/Typography';
import Colors from '../constants/colors';
import { Theme } from '../constants/themes';
import { useAssets } from '../TracingStrategyAssets';

const PRIVACY_POLICY_URL =
  'https://docs.google.com/document/d/17u0f8ni9S0D4w8RCUlMMqxAlXKJAd2oiYGP8NUwkINo/edit';

export const LicensesScreen = ({ navigation }) => {
  const { t } = useTranslation();
  const { legalHeader } = useAssets();

  const backToMain = () => {
    navigation.goBack();
  };

  const handleBackPress = () => {
    backToMain();
    return true;
  };

  const handleTermsOfUsePressed = () => {
    Linking.openURL(PRIVACY_POLICY_URL);
  };

  useEffect(() => {
    BackHandler.addEventListener('hardwareBackPress', handleBackPress);
    return () => {
      BackHandler.removeEventListener('hardwareBackPress', handleBackPress);
    };
  });

<<<<<<< HEAD
  const legalPageHeaderText =
    config.tracingStrategy === 'gps'
      ? t('label.legal_page_header_location')
      : t('label.legal_page_header_bluetooth');

=======
>>>>>>> 7a5bb54c
  return (
    <NavigationBarWrapper
      title={t('label.legal_page_title')}
      onBackPress={backToMain}>
      <ScrollView contentContainerStyle={styles.contentContainer}>
        <View>
          <Typography style={styles.heading} use='headline2'>
            {legalHeader}
          </Typography>
          <Typography style={styles.body} use='body1'>
            {t('label.legal_page_address')}
          </Typography>
          <Typography
            style={styles.hyperlink}
            onPress={() => {
              Linking.openURL('mailto:info@pathcheck.org');
            }}>
            {/* eslint-disable-next-line react-native/no-raw-text */}
            {'info@pathcheck.org'}
          </Typography>
          <Typography
            style={styles.hyperlink}
            onPress={() => {
              Linking.openURL('https://covidsafepaths.org/');
            }}>
            {/* eslint-disable-next-line react-native/no-raw-text */}
            {'covidsafepaths.org'}
          </Typography>
        </View>
      </ScrollView>

      <Theme use='charcoal'>
        <TouchableOpacity
          onPress={handleTermsOfUsePressed}
          style={styles.termsInfoRow}>
          <Typography
            use='body1'
            onPress={() => Linking.openURL(PRIVACY_POLICY_URL)}>
            {t('label.privacy_policy')}
          </Typography>
          <View style={styles.arrowContainer}>
            <Image source={Images.ForeArrow} />
          </View>
        </TouchableOpacity>
      </Theme>
    </NavigationBarWrapper>
  );
};

const styles = StyleSheet.create({
  body: {
    color: Colors.BLACK,
    marginBottom: 24,
  },
  contentContainer: {
    width: '100%',
    backgroundColor: Colors.INTRO_WHITE_BG,
    paddingHorizontal: 26,
    paddingVertical: 40,
  },
  heading: {
    color: Colors.BLACK,
    marginBottom: 12,
  },
  hyperlink: {
    color: Colors.VIOLET_TEXT,
    fontSize: 16,
    marginBottom: 12,
    fontFamily: fontFamily.primaryRegular,
    textDecorationLine: 'underline',
  },
  termsInfoRow: {
    flexDirection: 'row',
    justifyContent: 'space-between',
    backgroundColor: Colors.VIOLET,
    paddingVertical: 25,
    paddingHorizontal: 15,
  },
  arrowContainer: {
    alignSelf: 'center',
    paddingRight: 20,
    paddingLeft: 20,
  },
});<|MERGE_RESOLUTION|>--- conflicted
+++ resolved
@@ -45,14 +45,6 @@
     };
   });
 
-<<<<<<< HEAD
-  const legalPageHeaderText =
-    config.tracingStrategy === 'gps'
-      ? t('label.legal_page_header_location')
-      : t('label.legal_page_header_bluetooth');
-
-=======
->>>>>>> 7a5bb54c
   return (
     <NavigationBarWrapper
       title={t('label.legal_page_title')}
