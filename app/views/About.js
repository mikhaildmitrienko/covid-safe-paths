import React, { useEffect } from 'react';
import { useTranslation } from 'react-i18next';
import {
  BackHandler,
  Dimensions,
  Linking,
  Platform,
  ScrollView,
  StyleSheet,
  View,
} from 'react-native';
import { SvgXml } from 'react-native-svg';

import packageJson from '../../package.json';
import fontFamily from './../constants/fonts';
import { Icons } from '../assets';
import NavigationBarWrapper from '../components/NavigationBarWrapper';
import { Typography } from '../components/Typography';
import Colors from '../constants/colors';
<<<<<<< HEAD
import { config } from '../COVIDSafePathsConfig';
=======
import { useAssets } from '../TracingStrategyAssets';
>>>>>>> 7a5bb54c

export const AboutScreen = ({ navigation }) => {
  const { t } = useTranslation();
  const { aboutHeader } = useAssets();

  const backToMain = () => {
    navigation.goBack();
  };

  useEffect(() => {
    const handleBackPress = () => {
      navigation.goBack();
      return true;
    };

    BackHandler.addEventListener('hardwareBackPress', handleBackPress);

    return () =>
      BackHandler.removeEventListener('hardwareBackPress', handleBackPress);
  }, [navigation]);

<<<<<<< HEAD
  const aboutHeaderText =
    config.tracingStrategy === 'gps'
      ? t('label.about_header_location')
      : t('label.about_header_bluetooth');

=======
>>>>>>> 7a5bb54c
  return (
    <NavigationBarWrapper
      title={t('label.about_title')}
      onBackPress={backToMain}>
      <ScrollView contentContainerStyle={styles.contentContainer}>
        <View style={styles.spacer} />
        <View style={styles.spacer} />

        <View style={styles.aboutLabelContainer}>
          <SvgXml style={styles.aboutSectionIconLock} xml={Icons.Lock} />
          <Typography style={styles.aboutSectionTitles} use='headline2'>
            {aboutHeader}
          </Typography>
        </View>
        <Typography style={styles.aboutSectionPara}>
          {t('label.about_para')}
          <Typography
            style={styles.hyperlink}
            onPress={() => {
              Linking.openURL('https://covidsafepaths.org/');
            }}>
            {/* eslint-disable-next-line react-native/no-raw-text */}
            {'covidsafepaths.org'}
          </Typography>
        </Typography>

        <View style={styles.spacer} />
        <View style={styles.spacer} />

        <View style={styles.main}>
          <View>
            <View style={styles.row}>
              <Typography style={styles.aboutSectionParaBold}>
                {t('about.version')}
              </Typography>
            </View>

            <View style={styles.row}>
              <Typography style={styles.aboutSectionParaBold}>
                {t('about.operating_system_abbr')}
              </Typography>
            </View>

            <View style={styles.row}>
              <Typography style={styles.aboutSectionParaBold}>
                {t('about.dimensions')}
              </Typography>
            </View>
          </View>

          <View>
            <View style={styles.row}>
              <Typography style={styles.aboutSectionParaBold}>
                {packageJson.version}
              </Typography>
            </View>

            <View style={styles.row}>
              <Typography style={styles.aboutSectionParaBold}>
                {Platform.OS + ' v' + Platform.Version}
              </Typography>
            </View>

            <View style={styles.row}>
              <Typography style={styles.aboutSectionParaBold}>
                {Math.trunc(Dimensions.get('screen').width) +
                  ' x ' +
                  Math.trunc(Dimensions.get('screen').height)}
              </Typography>
            </View>
          </View>
        </View>

        <View style={styles.spacer} />
        <View style={styles.spacer} />
      </ScrollView>
    </NavigationBarWrapper>
  );
};

const styles = StyleSheet.create({
  contentContainer: {
    flexDirection: 'column',
    width: '100%',
    backgroundColor: Colors.INTRO_WHITE_BG,
    paddingHorizontal: 26,
    paddingBottom: 42,
  },
  aboutLabelContainer: {
    flexDirection: 'column',
  },
  aboutSectionIconLock: {
    width: 20,
    height: 26.67,
    marginTop: 36,
  },
  aboutSectionTitles: {
    color: Colors.BLACK,
    marginTop: 14,
    lineHeight: 32,
  },
  aboutSectionPara: {
    color: Colors.BLACK,
    fontSize: 16,
    lineHeight: 22.5,
    marginTop: 12,
    fontFamily: fontFamily.primaryRegular,
  },
  hyperlink: {
    color: Colors.VIOLET_TEXT,
    fontSize: 16,
    lineHeight: 22.5,
    marginTop: 12,
    alignSelf: 'center',
    fontFamily: fontFamily.primaryRegular,
    textDecorationLine: 'underline',
  },
  aboutSectionParaBold: {
    color: Colors.VIOLET_TEXT,
    fontSize: 16,
    lineHeight: 22.5,
    marginTop: 20,
    alignSelf: 'center',
    fontFamily: fontFamily.primaryBold,
  },
  spacer: {
    marginVertical: '2%',
  },
  main: {
    flexDirection: 'row',
  },
  row: {
    flexDirection: 'row',
    color: Colors.PRIMARY_TEXT,
    alignItems: 'flex-start',
    marginRight: 20,
  },
});

export default AboutScreen;<|MERGE_RESOLUTION|>--- conflicted
+++ resolved
@@ -17,11 +17,7 @@
 import NavigationBarWrapper from '../components/NavigationBarWrapper';
 import { Typography } from '../components/Typography';
 import Colors from '../constants/colors';
-<<<<<<< HEAD
-import { config } from '../COVIDSafePathsConfig';
-=======
 import { useAssets } from '../TracingStrategyAssets';
->>>>>>> 7a5bb54c
 
 export const AboutScreen = ({ navigation }) => {
   const { t } = useTranslation();
@@ -43,14 +39,6 @@
       BackHandler.removeEventListener('hardwareBackPress', handleBackPress);
   }, [navigation]);
 
-<<<<<<< HEAD
-  const aboutHeaderText =
-    config.tracingStrategy === 'gps'
-      ? t('label.about_header_location')
-      : t('label.about_header_bluetooth');
-
-=======
->>>>>>> 7a5bb54c
   return (
     <NavigationBarWrapper
       title={t('label.about_title')}
