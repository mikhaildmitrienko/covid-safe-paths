// Jest Snapshot v1, https://goo.gl/fbAQLP

exports[`renders correctly (without google import flag) 1`] = `
<View
  collapsable={true}
  pointerEvents="box-none"
  style={
    Object {
      "flex": 1,
    }
  }
>
  <RCTSafeAreaView
    emulateUnlessSupported={true}
    style={
      Object {
        "backgroundColor": "#4051DB",
        "flexBasis": 0,
        "flexGrow": 0,
        "flexShrink": 1,
      }
    }
  />
  <RCTSafeAreaView
    emulateUnlessSupported={true}
    style={
      Object {
        "backgroundColor": "#F7F8FF",
        "flexBasis": 0,
        "flexGrow": 1,
        "flexShrink": 1,
      }
    }
  >
    <View
      style={
        Object {
          "alignItems": "center",
          "backgroundColor": "#4051DB",
          "borderBottomColor": "#5061E6",
          "borderBottomWidth": 1,
          "flexDirection": "row",
        }
      }
    >
      <View
        accessible={true}
        focusable={true}
        isTVSelectable={true}
        style={
          Object {
            "alignItems": "center",
            "height": 55,
            "justifyContent": "center",
            "opacity": 1,
            "width": 60,
            "zIndex": 1,
          }
        }
      >
        <SvgXml
          style={
            Object {
              "color": "#FFF",
              "height": 18,
              "opacity": 0.4,
              "width": 18,
            }
          }
          xml="
  <svg width=\\"23\\" height=\\"24\\" viewBox=\\"0 0 23 24\\" fill=\\"none\\" xmlns=\\"http://www.w3.org/2000/svg\\">
    <path d=\\"M11.4854 3L2.22803 12.2573L11.4854 21.5146\\" stroke=\\"currentColor\\" stroke-opacity=\\"0.4\\" stroke-width=\\"3\\" stroke-linecap=\\"round\\" stroke-linejoin=\\"round\\" />
  </svg>
"
        />
      </View>
      <Text
        style={
          Object {
            "alignSelf": "center",
            "color": "#FFF",
            "fontFamily": "IBMPlexSans-Medium",
            "fontSize": 26,
            "letterSpacing": -0.3,
            "lineHeight": 34,
            "paddingHorizontal": 20,
            "position": "absolute",
            "textAlign": "center",
            "width": "100%",
          }
        }
      >
        Dashboard
      </Text>
    </View>
    <RCTScrollView>
      <View>
        <View
          style={
            Object {
              "backgroundColor": "#FFF",
              "paddingBottom": 0,
              "paddingLeft": "6.25%",
              "paddingRight": "6.25%",
              "paddingTop": 0,
            }
          }
        >
          <View
            accessible={true}
            focusable={true}
            isTVSelectable={true}
            style={
              Object {
                "alignItems": "center",
                "flexDirection": "row",
                "opacity": 1,
                "paddingBottom": 18,
                "paddingLeft": 0,
                "paddingRight": 0,
                "paddingTop": 18,
              }
            }
          >
            <SvgXml
              size={24}
              style={
                Object {
                  "marginRight": 12,
                  "marginTop": 2.5,
                  "maxHeight": 24,
                  "maxWidth": 24,
                }
              }
              xml="<?xml version=\\"1.0\\"?>
<svg xmlns=\\"http://www.w3.org/2000/svg\\" height=\\"512px\\" viewBox=\\"0 0 512 512\\" width=\\"512px\\"><g><path d=\\"m369.164062 174.769531c7.8125 7.8125 7.8125 20.476563 0 28.285157l-134.171874 134.175781c-7.8125 7.808593-20.472657 7.808593-28.285157 0l-63.871093-63.875c-7.8125-7.808594-7.8125-20.472657 0-28.28125 7.808593-7.8125 20.472656-7.8125 28.28125 0l49.730468 49.730469 120.03125-120.035157c7.8125-7.808593 20.476563-7.808593 28.285156 0zm142.835938 81.230469c0 141.503906-114.515625 256-256 256-141.503906 0-256-114.515625-256-256 0-141.503906 114.515625-256 256-256 141.503906 0 256 114.515625 256 256zm-40 0c0-119.394531-96.621094-216-216-216-119.394531 0-216 96.621094-216 216 0 119.394531 96.621094 216 216 216 119.394531 0 216-96.621094 216-216zm0 0\\" data-original=\\"#000000\\" class=\\"active-path\\" data-old_color=\\"#000000\\" fill=\\"#41DCA4\\"/></g> </svg>"
            />
            <View
              style={
                Object {
                  "flexBasis": 0,
                  "flexGrow": 1,
                  "flexShrink": 1,
                  "justifyContent": "center",
                }
              }
            >
              <Text
                style={
                  Object {
                    "fontFamily": "IBMPlexSans",
                    "fontSize": 18,
                    "fontWeight": "normal",
                    "lineHeight": 24,
                    "writingDirection": "ltr",
                  }
                }
                use="body1"
              >
                Location Active
              </Text>
            </View>
          </View>
          <View
            style={
              Object {
                "height": 1,
                "width": "100%",
              }
            }
          />
          <View
            accessible={true}
            focusable={true}
            isTVSelectable={true}
            style={
              Object {
                "alignItems": "center",
                "flexDirection": "row",
                "opacity": 1,
                "paddingBottom": 18,
                "paddingLeft": 0,
                "paddingRight": 0,
                "paddingTop": 18,
              }
            }
          >
            <SvgXml
              size={24}
              style={
                Object {
                  "marginRight": 12,
                  "marginTop": 2.5,
                  "maxHeight": 24,
                  "maxWidth": 24,
                }
              }
              xml="<?xml version=\\"1.0\\"?>
<svg xmlns=\\"http://www.w3.org/2000/svg\\" id=\\"Layer_1\\" enable-background=\\"new 0 0 512.418 512.418\\" height=\\"512px\\" viewBox=\\"0 0 512.418 512.418\\" width=\\"512px\\"><g><path d=\\"m437.335 75.082c-100.1-100.102-262.136-100.118-362.252 0-100.103 100.102-100.118 262.136 0 362.253 100.1 100.102 262.136 100.117 362.252 0 100.103-100.102 100.117-262.136 0-362.253zm-10.706 325.739c-11.968-10.702-24.77-20.173-38.264-28.335 8.919-30.809 14.203-64.712 15.452-99.954h75.309c-3.405 47.503-21.657 92.064-52.497 128.289zm-393.338-128.289h75.309c1.249 35.242 6.533 69.145 15.452 99.954-13.494 8.162-26.296 17.633-38.264 28.335-30.84-36.225-49.091-80.786-52.497-128.289zm52.498-160.936c11.968 10.702 24.77 20.173 38.264 28.335-8.919 30.809-14.203 64.712-15.452 99.954h-75.31c3.406-47.502 21.657-92.063 52.498-128.289zm154.097 31.709c-26.622-1.904-52.291-8.461-76.088-19.278 13.84-35.639 39.354-78.384 76.088-88.977zm0 32.708v63.873h-98.625c1.13-29.812 5.354-58.439 12.379-84.632 27.043 11.822 56.127 18.882 86.246 20.759zm0 96.519v63.873c-30.119 1.877-59.203 8.937-86.246 20.759-7.025-26.193-11.249-54.82-12.379-84.632zm0 96.581v108.254c-36.732-10.593-62.246-53.333-76.088-88.976 23.797-10.817 49.466-17.374 76.088-19.278zm32.646 0c26.622 1.904 52.291 8.461 76.088 19.278-13.841 35.64-39.354 78.383-76.088 88.976zm0-32.708v-63.873h98.625c-1.13 29.812-5.354 58.439-12.379 84.632-27.043-11.822-56.127-18.882-86.246-20.759zm0-96.519v-63.873c30.119-1.877 59.203-8.937 86.246-20.759 7.025 26.193 11.249 54.82 12.379 84.632zm0-96.581v-108.254c36.734 10.593 62.248 53.338 76.088 88.977-23.797 10.816-49.466 17.373-76.088 19.277zm73.32-91.957c20.895 9.15 40.389 21.557 57.864 36.951-8.318 7.334-17.095 13.984-26.26 19.931-8.139-20.152-18.536-39.736-31.604-56.882zm-210.891 56.882c-9.165-5.947-17.941-12.597-26.26-19.931 17.475-15.394 36.969-27.801 57.864-36.951-13.068 17.148-23.465 36.732-31.604 56.882zm.001 295.958c8.138 20.151 18.537 39.736 31.604 56.882-20.895-9.15-40.389-21.557-57.864-36.951 8.318-7.334 17.095-13.984 26.26-19.931zm242.494 0c9.165 5.947 17.942 12.597 26.26 19.93-17.475 15.394-36.969 27.801-57.864 36.951 13.067-17.144 23.465-36.729 31.604-56.881zm26.362-164.302c-1.249-35.242-6.533-69.146-15.452-99.954 13.494-8.162 26.295-17.633 38.264-28.335 30.84 36.225 49.091 80.786 52.497 128.289z\\" data-original=\\"#000000\\" class=\\"active-path\\" data-old_color=\\"#000000\\" fill=\\"#3C4ED8\\"/></g> </svg>"
            />
            <View
              style={
                Object {
                  "flexBasis": 0,
                  "flexGrow": 1,
                  "flexShrink": 1,
                  "justifyContent": "center",
                }
              }
            >
              <Text
                style={
                  Object {
                    "fontFamily": "IBMPlexSans",
                    "fontSize": 18,
                    "fontWeight": "normal",
                    "lineHeight": 24,
                    "writingDirection": "ltr",
                  }
                }
                use="body1"
              >
                English
              </Text>
            </View>
          </View>
          <Modal
            animationType="slide"
            hardwareAccelerated={false}
            transparent={true}
            visible={false}
          >
            <View
              style={
                Object {
                  "flex": 2,
                }
              }
            >
              <View
                accessible={true}
                focusable={true}
                style={
                  Object {
                    "backgroundColor": "#000",
                    "flex": 1,
                    "opacity": 0.2,
                  }
                }
              />
            </View>
            <View
              style={
                Object {
                  "backgroundColor": "#FFF",
                  "flex": 1,
                }
              }
            >
              <View
                accessible={true}
                focusable={true}
              >
                <View>
                  <Text
                    style={
                      Object {
                        "color": "#007AFF",
                        "fontFamily": "IBMPlexSans",
                        "fontSize": 18,
                        "fontWeight": "bold",
                        "lineHeight": 24,
                        "marginRight": 22,
                        "marginTop": 16,
                        "textAlign": "right",
                        "writingDirection": "ltr",
                      }
                    }
                    use="body1"
                  >
                    Done
                  </Text>
                </View>
                <View>
                  <View>
                    <RCTPicker
                      items={
                        Array [
                          Object {
                            "label": "English",
                            "textColor": undefined,
                            "value": "en",
                          },
                          Object {
                            "label": "Other",
                            "textColor": undefined,
                            "value": "ot",
                          },
                        ]
                      }
                      selectedIndex={0}
                      style={
                        Array [
                          Object {
                            "height": 216,
                          },
                          undefined,
                        ]
                      }
                    />
                  </View>
                </View>
              </View>
            </View>
<<<<<<< HEAD
            <View
              style={
                Object {
                  "backgroundColor": "#A5AFFB",
                  "height": 1.5,
                }
              }
            />
            <View
              accessible={true}
              focusable={true}
              isTVSelectable={true}
              style={
                Object {
                  "backgroundColor": "#FFF",
                  "flexDirection": "column",
                  "justifyContent": "space-between",
                  "opacity": 1,
                  "paddingVertical": "5%",
                }
              }
            >
              <Text
                style={
                  Array [
                    Object {
                      "color": "#3C4ED8",
                      "fontFamily": "IBMPlexSans",
                      "fontSize": 18,
                    },
                    Object {
                      "color": "#3C4ED8",
                      "fontFamily": "IBMPlexSans-Bold",
                    },
                  ]
                }
              >
                Waypoints
              </Text>
              <Text
                style={
                  Object {
                    "backgroundColor": "#FFF",
                    "color": "#3C4ED8",
                    "fontFamily": undefined,
                    "fontSize": 16,
                    "width": "87.5%",
                  }
                }
              >
                see waypoints heatmap in action
              </Text>
            </View>
            <View
              style={
                Object {
                  "backgroundColor": "#A5AFFB",
                  "height": 1.5,
                }
              }
            />
            <View
              accessible={true}
              focusable={true}
              isTVSelectable={true}
              style={
                Object {
                  "backgroundColor": "#FFF",
                  "flexDirection": "column",
                  "justifyContent": "space-between",
                  "opacity": 1,
                  "paddingVertical": "5%",
                }
              }
            >
              <Text
                style={
                  Array [
                    Object {
                      "color": "#3C4ED8",
                      "fontFamily": "IBMPlexSans",
                      "fontSize": 18,
                    },
                    Object {
                      "color": "#3C4ED8",
                      "fontFamily": "IBMPlexSans-Bold",
                    },
                  ]
                }
              >
                Survey
              </Text>
              <Text
                style={
                  Object {
                    "backgroundColor": "#FFF",
                    "color": "#3C4ED8",
                    "fontFamily": undefined,
                    "fontSize": 16,
                    "width": "87.5%",
                  }
                }
              >
                Self reporting survey
              </Text>
            </View>
          </View>
=======
          </Modal>
>>>>>>> 84b37cae
        </View>
        <View
          style={
            Object {
              "height": 1,
              "width": "100%",
            }
          }
        />
        <View
          style={
            Object {
              "marginBottom": "2%",
              "marginLeft": 0,
              "marginRight": 0,
              "marginTop": "2%",
            }
          }
        />
        <View
          style={
            Object {
              "height": 1,
              "width": "100%",
            }
          }
        />
        <View
          style={
            Object {
              "backgroundColor": "#FFF",
              "paddingBottom": 0,
              "paddingLeft": "6.25%",
              "paddingRight": "6.25%",
              "paddingTop": 0,
            }
          }
        >
          <View
            accessible={true}
            focusable={true}
            isTVSelectable={true}
            style={
              Object {
                "alignItems": "center",
                "flexDirection": "row",
                "opacity": 1,
                "paddingBottom": 18,
                "paddingLeft": 0,
                "paddingRight": 0,
                "paddingTop": 18,
              }
            }
          >
            <View
              style={
                Object {
                  "flexBasis": 0,
                  "flexGrow": 1,
                  "flexShrink": 1,
                  "justifyContent": "center",
                }
              }
            >
              <Text
                style={
                  Object {
                    "fontFamily": "IBMPlexSans",
                    "fontSize": 18,
                    "fontWeight": "normal",
                    "lineHeight": 24,
                    "writingDirection": "ltr",
                  }
                }
                use="body1"
              >
                Choose Health Authority
              </Text>
              <Text
                secondary={true}
                style={
                  Object {
                    "fontFamily": "IBMPlexSans",
                    "fontSize": 15,
                    "fontWeight": "normal",
                    "lineHeight": 24,
                    "marginTop": 4,
                    "writingDirection": "ltr",
                  }
                }
                use="body3"
              >
                To be informed of exposures you will need to subscribe to a Health Authority.
              </Text>
            </View>
          </View>
          <View
            style={
              Object {
                "height": 1,
                "width": "100%",
              }
            }
          />
          <View
            accessible={true}
            focusable={true}
            isTVSelectable={true}
            style={
              Object {
                "alignItems": "center",
                "flexDirection": "row",
                "opacity": 1,
                "paddingBottom": 18,
                "paddingLeft": 0,
                "paddingRight": 0,
                "paddingTop": 18,
              }
            }
          >
            <View
              style={
                Object {
                  "flexBasis": 0,
                  "flexGrow": 1,
                  "flexShrink": 1,
                  "justifyContent": "center",
                }
              }
            >
              <Text
                style={
                  Object {
                    "fontFamily": "IBMPlexSans",
                    "fontSize": 18,
                    "fontWeight": "normal",
                    "lineHeight": 24,
                    "writingDirection": "ltr",
                  }
                }
                use="body1"
              >
                Latest news
              </Text>
              <Text
                secondary={true}
                style={
                  Object {
                    "fontFamily": "IBMPlexSans",
                    "fontSize": 15,
                    "fontWeight": "normal",
                    "lineHeight": 24,
                    "marginTop": 4,
                    "writingDirection": "ltr",
                  }
                }
                use="body3"
              >
                Read about the latest COVID updates from your health authority and in general.
              </Text>
            </View>
          </View>
          <View
            style={
              Object {
                "height": 1,
                "width": "100%",
              }
            }
          />
          <View
            accessible={true}
            focusable={true}
            isTVSelectable={true}
            style={
              Object {
                "alignItems": "center",
                "flexDirection": "row",
                "opacity": 1,
                "paddingBottom": 18,
                "paddingLeft": 0,
                "paddingRight": 0,
                "paddingTop": 18,
              }
            }
          >
            <View
              style={
                Object {
                  "flexBasis": 0,
                  "flexGrow": 1,
                  "flexShrink": 1,
                  "justifyContent": "center",
                }
              }
            >
              <Text
                style={
                  Object {
                    "fontFamily": "IBMPlexSans",
                    "fontSize": 18,
                    "fontWeight": "normal",
                    "lineHeight": 24,
                    "writingDirection": "ltr",
                  }
                }
                use="body1"
              >
                Exposure history
              </Text>
              <Text
                secondary={true}
                style={
                  Object {
                    "fontFamily": "IBMPlexSans",
                    "fontSize": 15,
                    "fontWeight": "normal",
                    "lineHeight": 24,
                    "marginTop": 4,
                    "writingDirection": "ltr",
                  }
                }
                use="body3"
              >
                Understand your personal exposure based on information shared by health authorities.
              </Text>
            </View>
          </View>
          <View
            style={
              Object {
                "height": 1,
                "width": "100%",
              }
            }
          />
          <View
            accessible={true}
            focusable={true}
            isTVSelectable={true}
            style={
              Object {
                "alignItems": "center",
                "flexDirection": "row",
                "opacity": 1,
                "paddingBottom": 18,
                "paddingLeft": 0,
                "paddingRight": 0,
                "paddingTop": 18,
              }
            }
          >
            <View
              style={
                Object {
                  "flexBasis": 0,
                  "flexGrow": 1,
                  "flexShrink": 1,
                  "justifyContent": "center",
                }
              }
            >
              <Text
                style={
                  Object {
                    "fontFamily": "IBMPlexSans",
                    "fontSize": 18,
                    "fontWeight": "normal",
                    "lineHeight": 24,
                    "writingDirection": "ltr",
                  }
                }
                use="body1"
              >
                Share location history
              </Text>
              <Text
                secondary={true}
                style={
                  Object {
                    "fontFamily": "IBMPlexSans",
                    "fontSize": 15,
                    "fontWeight": "normal",
                    "lineHeight": 24,
                    "marginTop": 4,
                    "writingDirection": "ltr",
                  }
                }
                use="body3"
              >
                Your private data can be transferred to health authorities, backed up, or otherwise shared.
              </Text>
            </View>
          </View>
        </View>
        <View
          style={
            Object {
              "height": 1,
              "width": "100%",
            }
          }
        />
        <View
          style={
            Object {
              "marginBottom": "2%",
              "marginLeft": 0,
              "marginRight": 0,
              "marginTop": "2%",
            }
          }
        />
        <View
          style={
            Object {
              "height": 1,
              "width": "100%",
            }
          }
        />
        <View
          style={
            Object {
              "backgroundColor": "#FFF",
              "paddingBottom": 0,
              "paddingLeft": "6.25%",
              "paddingRight": "6.25%",
              "paddingTop": 0,
            }
          }
        >
          <View
            accessible={true}
            focusable={true}
            isTVSelectable={true}
            style={
              Object {
                "alignItems": "center",
                "flexDirection": "row",
                "opacity": 1,
                "paddingBottom": 18,
                "paddingLeft": 0,
                "paddingRight": 0,
                "paddingTop": 18,
              }
            }
          >
            <View
              style={
                Object {
                  "flexBasis": 0,
                  "flexGrow": 1,
                  "flexShrink": 1,
                  "justifyContent": "center",
                }
              }
            >
              <Text
                style={
                  Object {
                    "fontFamily": "IBMPlexSans",
                    "fontSize": 18,
                    "fontWeight": "normal",
                    "lineHeight": 24,
                    "writingDirection": "ltr",
                  }
                }
                use="body1"
              >
                About
              </Text>
            </View>
          </View>
          <View
            style={
              Object {
                "height": 1,
                "width": "100%",
              }
            }
          />
          <View
            accessible={true}
            focusable={true}
            isTVSelectable={true}
            style={
              Object {
                "alignItems": "center",
                "flexDirection": "row",
                "opacity": 1,
                "paddingBottom": 18,
                "paddingLeft": 0,
                "paddingRight": 0,
                "paddingTop": 18,
              }
            }
          >
            <View
              style={
                Object {
                  "flexBasis": 0,
                  "flexGrow": 1,
                  "flexShrink": 1,
                  "justifyContent": "center",
                }
              }
            >
              <Text
                style={
                  Object {
                    "fontFamily": "IBMPlexSans",
                    "fontSize": 18,
                    "fontWeight": "normal",
                    "lineHeight": 24,
                    "writingDirection": "ltr",
                  }
                }
                use="body1"
              >
                Legal
              </Text>
            </View>
          </View>
        </View>
        <View
          style={
            Object {
              "height": 1,
              "width": "100%",
            }
          }
        />
      </View>
    </RCTScrollView>
  </RCTSafeAreaView>
</View>
`;

exports[`renders correctly 1`] = `
<View
  collapsable={true}
  pointerEvents="box-none"
  style={
    Object {
      "flex": 1,
    }
  }
>
  <RCTSafeAreaView
    emulateUnlessSupported={true}
    style={
      Object {
        "backgroundColor": "#4051DB",
        "flexBasis": 0,
        "flexGrow": 0,
        "flexShrink": 1,
      }
    }
  />
  <RCTSafeAreaView
    emulateUnlessSupported={true}
    style={
      Object {
        "backgroundColor": "#F7F8FF",
        "flexBasis": 0,
        "flexGrow": 1,
        "flexShrink": 1,
      }
    }
  >
    <View
      style={
        Object {
          "alignItems": "center",
          "backgroundColor": "#4051DB",
          "borderBottomColor": "#5061E6",
          "borderBottomWidth": 1,
          "flexDirection": "row",
        }
      }
    >
      <View
        accessible={true}
        focusable={true}
        isTVSelectable={true}
        style={
          Object {
            "alignItems": "center",
            "height": 55,
            "justifyContent": "center",
            "opacity": 1,
            "width": 60,
            "zIndex": 1,
          }
        }
      >
        <SvgXml
          style={
            Object {
              "color": "#FFF",
              "height": 18,
              "opacity": 0.4,
              "width": 18,
            }
          }
          xml="
  <svg width=\\"23\\" height=\\"24\\" viewBox=\\"0 0 23 24\\" fill=\\"none\\" xmlns=\\"http://www.w3.org/2000/svg\\">
    <path d=\\"M11.4854 3L2.22803 12.2573L11.4854 21.5146\\" stroke=\\"currentColor\\" stroke-opacity=\\"0.4\\" stroke-width=\\"3\\" stroke-linecap=\\"round\\" stroke-linejoin=\\"round\\" />
  </svg>
"
        />
      </View>
      <Text
        style={
          Object {
            "alignSelf": "center",
            "color": "#FFF",
            "fontFamily": "IBMPlexSans-Medium",
            "fontSize": 26,
            "letterSpacing": -0.3,
            "lineHeight": 34,
            "paddingHorizontal": 20,
            "position": "absolute",
            "textAlign": "center",
            "width": "100%",
          }
        }
      >
        Dashboard
      </Text>
    </View>
    <RCTScrollView>
      <View>
        <View
          style={
            Object {
              "backgroundColor": "#FFF",
              "paddingBottom": 0,
              "paddingLeft": "6.25%",
              "paddingRight": "6.25%",
              "paddingTop": 0,
            }
          }
        >
          <View
            accessible={true}
            focusable={true}
            isTVSelectable={true}
            style={
              Object {
                "alignItems": "center",
                "flexDirection": "row",
                "opacity": 1,
                "paddingBottom": 18,
                "paddingLeft": 0,
                "paddingRight": 0,
                "paddingTop": 18,
              }
            }
          >
            <SvgXml
              size={24}
              style={
                Object {
                  "marginRight": 12,
                  "marginTop": 2.5,
                  "maxHeight": 24,
                  "maxWidth": 24,
                }
              }
              xml="<?xml version=\\"1.0\\"?>
<svg xmlns=\\"http://www.w3.org/2000/svg\\" height=\\"512px\\" viewBox=\\"0 0 512 512\\" width=\\"512px\\"><g><path d=\\"m369.164062 174.769531c7.8125 7.8125 7.8125 20.476563 0 28.285157l-134.171874 134.175781c-7.8125 7.808593-20.472657 7.808593-28.285157 0l-63.871093-63.875c-7.8125-7.808594-7.8125-20.472657 0-28.28125 7.808593-7.8125 20.472656-7.8125 28.28125 0l49.730468 49.730469 120.03125-120.035157c7.8125-7.808593 20.476563-7.808593 28.285156 0zm142.835938 81.230469c0 141.503906-114.515625 256-256 256-141.503906 0-256-114.515625-256-256 0-141.503906 114.515625-256 256-256 141.503906 0 256 114.515625 256 256zm-40 0c0-119.394531-96.621094-216-216-216-119.394531 0-216 96.621094-216 216 0 119.394531 96.621094 216 216 216 119.394531 0 216-96.621094 216-216zm0 0\\" data-original=\\"#000000\\" class=\\"active-path\\" data-old_color=\\"#000000\\" fill=\\"#41DCA4\\"/></g> </svg>"
            />
            <View
              style={
                Object {
                  "flexBasis": 0,
                  "flexGrow": 1,
                  "flexShrink": 1,
                  "justifyContent": "center",
                }
              }
            >
              <Text
                style={
                  Object {
                    "fontFamily": "IBMPlexSans",
                    "fontSize": 18,
                    "fontWeight": "normal",
                    "lineHeight": 24,
                    "writingDirection": "ltr",
                  }
                }
                use="body1"
              >
                Location Active
              </Text>
            </View>
          </View>
          <View
            style={
              Object {
                "height": 1,
                "width": "100%",
              }
            }
          />
          <View
            accessible={true}
            focusable={true}
            isTVSelectable={true}
            style={
              Object {
                "alignItems": "center",
                "flexDirection": "row",
                "opacity": 1,
                "paddingBottom": 18,
                "paddingLeft": 0,
                "paddingRight": 0,
                "paddingTop": 18,
              }
            }
          >
            <SvgXml
              size={24}
              style={
                Object {
                  "marginRight": 12,
                  "marginTop": 2.5,
                  "maxHeight": 24,
                  "maxWidth": 24,
                }
              }
              xml="<?xml version=\\"1.0\\"?>
<svg xmlns=\\"http://www.w3.org/2000/svg\\" id=\\"Layer_1\\" enable-background=\\"new 0 0 512.418 512.418\\" height=\\"512px\\" viewBox=\\"0 0 512.418 512.418\\" width=\\"512px\\"><g><path d=\\"m437.335 75.082c-100.1-100.102-262.136-100.118-362.252 0-100.103 100.102-100.118 262.136 0 362.253 100.1 100.102 262.136 100.117 362.252 0 100.103-100.102 100.117-262.136 0-362.253zm-10.706 325.739c-11.968-10.702-24.77-20.173-38.264-28.335 8.919-30.809 14.203-64.712 15.452-99.954h75.309c-3.405 47.503-21.657 92.064-52.497 128.289zm-393.338-128.289h75.309c1.249 35.242 6.533 69.145 15.452 99.954-13.494 8.162-26.296 17.633-38.264 28.335-30.84-36.225-49.091-80.786-52.497-128.289zm52.498-160.936c11.968 10.702 24.77 20.173 38.264 28.335-8.919 30.809-14.203 64.712-15.452 99.954h-75.31c3.406-47.502 21.657-92.063 52.498-128.289zm154.097 31.709c-26.622-1.904-52.291-8.461-76.088-19.278 13.84-35.639 39.354-78.384 76.088-88.977zm0 32.708v63.873h-98.625c1.13-29.812 5.354-58.439 12.379-84.632 27.043 11.822 56.127 18.882 86.246 20.759zm0 96.519v63.873c-30.119 1.877-59.203 8.937-86.246 20.759-7.025-26.193-11.249-54.82-12.379-84.632zm0 96.581v108.254c-36.732-10.593-62.246-53.333-76.088-88.976 23.797-10.817 49.466-17.374 76.088-19.278zm32.646 0c26.622 1.904 52.291 8.461 76.088 19.278-13.841 35.64-39.354 78.383-76.088 88.976zm0-32.708v-63.873h98.625c-1.13 29.812-5.354 58.439-12.379 84.632-27.043-11.822-56.127-18.882-86.246-20.759zm0-96.519v-63.873c30.119-1.877 59.203-8.937 86.246-20.759 7.025 26.193 11.249 54.82 12.379 84.632zm0-96.581v-108.254c36.734 10.593 62.248 53.338 76.088 88.977-23.797 10.816-49.466 17.373-76.088 19.277zm73.32-91.957c20.895 9.15 40.389 21.557 57.864 36.951-8.318 7.334-17.095 13.984-26.26 19.931-8.139-20.152-18.536-39.736-31.604-56.882zm-210.891 56.882c-9.165-5.947-17.941-12.597-26.26-19.931 17.475-15.394 36.969-27.801 57.864-36.951-13.068 17.148-23.465 36.732-31.604 56.882zm.001 295.958c8.138 20.151 18.537 39.736 31.604 56.882-20.895-9.15-40.389-21.557-57.864-36.951 8.318-7.334 17.095-13.984 26.26-19.931zm242.494 0c9.165 5.947 17.942 12.597 26.26 19.93-17.475 15.394-36.969 27.801-57.864 36.951 13.067-17.144 23.465-36.729 31.604-56.881zm26.362-164.302c-1.249-35.242-6.533-69.146-15.452-99.954 13.494-8.162 26.295-17.633 38.264-28.335 30.84 36.225 49.091 80.786 52.497 128.289z\\" data-original=\\"#000000\\" class=\\"active-path\\" data-old_color=\\"#000000\\" fill=\\"#3C4ED8\\"/></g> </svg>"
            />
            <View
              style={
                Object {
                  "flexBasis": 0,
                  "flexGrow": 1,
                  "flexShrink": 1,
                  "justifyContent": "center",
                }
              }
            >
              <Text
                style={
                  Object {
                    "fontFamily": "IBMPlexSans",
                    "fontSize": 18,
                    "fontWeight": "normal",
                    "lineHeight": 24,
                    "writingDirection": "ltr",
                  }
                }
                use="body1"
              >
                English
              </Text>
            </View>
          </View>
          <Modal
            animationType="slide"
            hardwareAccelerated={false}
            transparent={true}
            visible={false}
          >
            <View
              style={
                Object {
                  "flex": 2,
                }
              }
            >
              <View
                accessible={true}
                focusable={true}
                style={
                  Object {
                    "backgroundColor": "#000",
                    "flex": 1,
                    "opacity": 0.2,
                  }
                }
              />
            </View>
            <View
              style={
                Object {
                  "backgroundColor": "#FFF",
                  "flex": 1,
                }
              }
            >
              <View
                accessible={true}
                focusable={true}
              >
                <View>
                  <Text
                    style={
                      Object {
                        "color": "#007AFF",
                        "fontFamily": "IBMPlexSans",
                        "fontSize": 18,
                        "fontWeight": "bold",
                        "lineHeight": 24,
                        "marginRight": 22,
                        "marginTop": 16,
                        "textAlign": "right",
                        "writingDirection": "ltr",
                      }
                    }
                    use="body1"
                  >
                    Done
                  </Text>
                </View>
                <View>
                  <View>
                    <RCTPicker
                      items={
                        Array [
                          Object {
                            "label": "English",
                            "textColor": undefined,
                            "value": "en",
                          },
                          Object {
                            "label": "Other",
                            "textColor": undefined,
                            "value": "ot",
                          },
                        ]
                      }
                      selectedIndex={0}
                      style={
                        Array [
                          Object {
                            "height": 216,
                          },
                          undefined,
                        ]
                      }
                    />
                  </View>
                </View>
              </View>
            </View>
          </Modal>
        </View>
        <View
          style={
            Object {
              "height": 1,
              "width": "100%",
            }
          }
        />
        <View
          style={
            Object {
              "marginBottom": "2%",
              "marginLeft": 0,
              "marginRight": 0,
              "marginTop": "2%",
            }
          }
        />
        <View
          style={
            Object {
              "height": 1,
              "width": "100%",
            }
          }
        />
        <View
          style={
            Object {
              "backgroundColor": "#FFF",
              "paddingBottom": 0,
              "paddingLeft": "6.25%",
              "paddingRight": "6.25%",
              "paddingTop": 0,
            }
          }
        >
          <View
            accessible={true}
            focusable={true}
            isTVSelectable={true}
            style={
              Object {
                "alignItems": "center",
                "flexDirection": "row",
                "opacity": 1,
                "paddingBottom": 18,
                "paddingLeft": 0,
                "paddingRight": 0,
                "paddingTop": 18,
              }
            }
          >
            <View
              style={
                Object {
                  "flexBasis": 0,
                  "flexGrow": 1,
                  "flexShrink": 1,
                  "justifyContent": "center",
                }
              }
            >
              <Text
                style={
                  Object {
                    "fontFamily": "IBMPlexSans",
                    "fontSize": 18,
                    "fontWeight": "normal",
                    "lineHeight": 24,
                    "writingDirection": "ltr",
                  }
                }
                use="body1"
              >
                Choose Health Authority
              </Text>
              <Text
                secondary={true}
                style={
                  Object {
                    "fontFamily": "IBMPlexSans",
                    "fontSize": 15,
                    "fontWeight": "normal",
                    "lineHeight": 24,
                    "marginTop": 4,
                    "writingDirection": "ltr",
                  }
                }
                use="body3"
              >
                To be informed of exposures you will need to subscribe to a Health Authority.
              </Text>
            </View>
          </View>
          <View
            style={
              Object {
                "height": 1,
                "width": "100%",
              }
            }
          />
          <View
            accessible={true}
            focusable={true}
            isTVSelectable={true}
            style={
              Object {
                "alignItems": "center",
                "flexDirection": "row",
                "opacity": 1,
                "paddingBottom": 18,
                "paddingLeft": 0,
                "paddingRight": 0,
                "paddingTop": 18,
              }
            }
          >
            <View
              style={
                Object {
                  "flexBasis": 0,
                  "flexGrow": 1,
                  "flexShrink": 1,
                  "justifyContent": "center",
                }
              }
            >
              <Text
                style={
                  Object {
                    "fontFamily": "IBMPlexSans",
                    "fontSize": 18,
                    "fontWeight": "normal",
                    "lineHeight": 24,
                    "writingDirection": "ltr",
                  }
                }
                use="body1"
              >
                Latest news
              </Text>
              <Text
                secondary={true}
                style={
                  Object {
                    "fontFamily": "IBMPlexSans",
                    "fontSize": 15,
                    "fontWeight": "normal",
                    "lineHeight": 24,
                    "marginTop": 4,
                    "writingDirection": "ltr",
                  }
                }
                use="body3"
              >
                Read about the latest COVID updates from your health authority and in general.
              </Text>
            </View>
          </View>
          <View
            style={
              Object {
                "height": 1,
                "width": "100%",
              }
            }
          />
          <View
            accessible={true}
            focusable={true}
            isTVSelectable={true}
            style={
              Object {
                "alignItems": "center",
                "flexDirection": "row",
                "opacity": 1,
                "paddingBottom": 18,
                "paddingLeft": 0,
                "paddingRight": 0,
                "paddingTop": 18,
              }
            }
          >
            <View
              style={
                Object {
                  "flexBasis": 0,
                  "flexGrow": 1,
                  "flexShrink": 1,
                  "justifyContent": "center",
                }
              }
            >
              <Text
                style={
                  Object {
                    "fontFamily": "IBMPlexSans",
                    "fontSize": 18,
                    "fontWeight": "normal",
                    "lineHeight": 24,
                    "writingDirection": "ltr",
                  }
                }
                use="body1"
              >
                Exposure history
              </Text>
              <Text
                secondary={true}
                style={
                  Object {
                    "fontFamily": "IBMPlexSans",
                    "fontSize": 15,
                    "fontWeight": "normal",
                    "lineHeight": 24,
                    "marginTop": 4,
                    "writingDirection": "ltr",
                  }
                }
                use="body3"
              >
                Understand your personal exposure based on information shared by health authorities.
              </Text>
            </View>
          </View>
          <View
            style={
              Object {
                "height": 1,
                "width": "100%",
              }
            }
          />
          <View
            accessible={true}
            focusable={true}
            isTVSelectable={true}
            style={
              Object {
                "alignItems": "center",
                "flexDirection": "row",
                "opacity": 1,
                "paddingBottom": 18,
                "paddingLeft": 0,
                "paddingRight": 0,
                "paddingTop": 18,
              }
            }
          >
            <View
              style={
                Object {
                  "flexBasis": 0,
                  "flexGrow": 1,
                  "flexShrink": 1,
                  "justifyContent": "center",
                }
              }
            >
              <Text
                style={
                  Object {
                    "fontFamily": "IBMPlexSans",
                    "fontSize": 18,
                    "fontWeight": "normal",
                    "lineHeight": 24,
                    "writingDirection": "ltr",
                  }
                }
                use="body1"
              >
                Share location history
              </Text>
              <Text
                secondary={true}
                style={
                  Object {
                    "fontFamily": "IBMPlexSans",
                    "fontSize": 15,
                    "fontWeight": "normal",
                    "lineHeight": 24,
                    "marginTop": 4,
                    "writingDirection": "ltr",
                  }
                }
                use="body3"
              >
                Your private data can be transferred to health authorities, backed up, or otherwise shared.
              </Text>
            </View>
          </View>
        </View>
        <View
          style={
            Object {
              "height": 1,
              "width": "100%",
            }
          }
        />
        <View
          style={
            Object {
              "marginBottom": "2%",
              "marginLeft": 0,
              "marginRight": 0,
              "marginTop": "2%",
            }
          }
        />
        <View
          style={
            Object {
              "height": 1,
              "width": "100%",
            }
          }
        />
        <View
          style={
            Object {
              "backgroundColor": "#FFF",
              "paddingBottom": 0,
              "paddingLeft": "6.25%",
              "paddingRight": "6.25%",
              "paddingTop": 0,
            }
          }
        >
          <View
            style={
              Object {
                "alignItems": "center",
                "flexDirection": "row",
                "paddingTop": 18,
              }
            }
          >
            <SvgXml
              xml="<svg width=\\"27\\" height=\\"34\\" viewBox=\\"0 0 27 34\\" fill=\\"none\\" xmlns=\\"http://www.w3.org/2000/svg\\" xmlns:xlink=\\"http://www.w3.org/1999/xlink\\">
<rect width=\\"27\\" height=\\"34\\" fill=\\"url(#pattern0)\\"/>
<defs>
<pattern id=\\"pattern0\\" patternContentUnits=\\"objectBoundingBox\\" width=\\"1\\" height=\\"1\\">
<use xlink:href=\\"#image0\\" transform=\\"translate(-0.00164417) scale(0.00294219 0.00233645)\\"/>
</pattern>
<image id=\\"image0\\" width=\\"341\\" height=\\"428\\" xlink:href=\\"data:image/png;base64,iVBORw0KGgoAAAANSUhEUgAAAVUAAAGsCAYAAABtkTT/AAAK5GlDQ1BJQ0MgUHJvZmlsZQAASImVlwdUU9kWQO97L52EFoiAlNCbIJ0AUkIPRXoVlZCEJJQQUhCxK4MjOBZUREAd0JGm4OgIyFgQC7ZBsPcBERX1O1iwofIf8Akz89f/f/2z1nl3v/POPfect+5d61wAKClssTgLVgUgWySTRAf50hOTkun4xwABOqgaACs2RypmRkaGAVSmxr/K+5sAGh+v2YzH+vfv/1XUuTwpBwAoBeU0rpSTjXIHqt84YokMAARlYLxIJh7nxyhrSNAEUf44zvwJxpDHOW2S6RM+sdF+KDsBQCCz2RI+AGQf1E7P4/DROORUlO1EXKEI5U0oe3EEbC7KPSjPys7OGecvKFug/mIAKCYoM9L+FJP/l/hpivhsNl/Bk3VNCMFfKBVnsRf/n7/mf0t2lnxqDTNUyQJJcPQkQ7czc0IVLEqbGzHFQu6UP3RbIA+Om2KO1C95irls/1DF3Ky5YVOcLgxkKeLIWLFTzJMGxEyxJCdasVa6xI85xWzJ9LryzDiFXcBjKeIXCGITpjhPGD93iqWZMaHTPn4Ku0QercifJwrynV43UFF7tvRP9QpZirkyQWywonb2dP48EXM6pjRRkRuX5x8w7ROn8BfLfBVribMiFf68rCCFXZoXo5grQzfn9NxIxT/MYIdETjGIBQIgByLABTwgAWkgB2QBGaADfyAEUiBG39gA3U4yXr5svDi/HPFiiZAvkNGZ6Ank0Vkiju0suoOdgx0A4+d5cou8pU2cU4h2cdqW2wGAWzFq5E/b2MYAHH0CAPX9tM34zeRZOd7DkUvyJm2Y8QcWkIAK0ADaQB8YAwtgAxyAC/AAPiAAhIAItJIksABw0Hqy0UoWgaVgFSgCJWAT2AYqwG6wB9SBA+AQaAXHwClwDlwCPeAGuAf6wCB4AYbBezAKQRAeokBUSBsygEwha8gBYkBeUAAUBkVDSVAqxIdEkBxaCq2BSqBSqAKqhuqhn6Gj0CnoAtQL3YH6oSHoDfQZRmAyrAHrwWbwbJgBM+FQOBaeD/PhXLgALoQ3wOVwDbwfboFPwZfgG3Af/AIeQQCihNAQQ8QGYSB+SASSjKQjEmQ5UoyUITVIE9KOdCHXkD7kJfIJg8NQMXSMDcYDE4yJw3AwuZjlmPWYCkwdpgVzBnMN048ZxnzDUrC6WGusO5aFTcTysYuwRdgy7D7sEexZ7A3sIPY9Doej4cxxrrhgXBIuA7cEtx63E9eM68D14gZwI3g8XhtvjffER+DZeBm+CL8Dvx9/En8VP4j/SFAiGBAcCIGEZIKIsJpQRmggnCBcJTwljBJViaZEd2IEkUtcTNxI3EtsJ14hDhJHSWokc5InKZaUQVpFKic1kc6S7pPeKikpGSm5KUUpCZVWKpUrHVQ6r9Sv9ImsTrYi+5FTyHLyBnItuYN8h/yWQqGYUXwoyRQZZQOlnnKa8pDyUZmqbKvMUuYqr1CuVG5Rvqr8SoWoYqrCVFmgUqBSpnJY5YrKS1WiqpmqnypbdblqpepR1VuqI2pUNXu1CLVstfVqDWoX1J6p49XN1APUueqF6nvUT6sPUBGqMdWPyqGuoe6lnqUOauA0zDVYGhkaJRoHNLo1hjXVNZ004zXzNSs1j2v20RCaGY1Fy6JtpB2i3aR9nqE3gzmDN2PdjKYZV2d80Jqp5aPF0yrWata6ofVZm64doJ2pvVm7VfuBDkbHSidKZ5HOLp2zOi9nasz0mMmZWTzz0My7urCulW607hLdPbqXdUf09PWC9MR6O/RO673Up+n76Gfob9U/oT9kQDXwMhAabDU4afCcrkln0rPo5fQz9GFDXcNgQ7lhtWG34aiRuVGc0WqjZqMHxiRjhnG68VbjTuNhEwOTcJOlJo0md02JpgxTgel20y7TD2bmZglma81azZ6Za5mzzAvMG83vW1AsvC1yLWosrlviLBmWmZY7LXusYCtnK4FVpdUVa9jaxVpovdO6dxZ2ltss0ayaWbdsyDZMmzybRpt+W5ptmO1q21bbV7NNZifP3jy7a/Y3O2e7LLu9dvfs1e1D7Ffbt9u/cbBy4DhUOlx3pDgGOq5wbHN87WTtxHPa5XTbmeoc7rzWudP5q4uri8SlyWXI1cQ11bXK9RZDgxHJWM8474Z183Vb4XbM7ZO7i7vM/ZD7Hx42HpkeDR7P5pjP4c3ZO2fA08iT7Vnt2edF90r1+tGrz9vQm+1d4/3Ix9iH67PP5ynTkpnB3M985WvnK/E94vvBz91vmV+HP+If5F/s3x2gHhAXUBHwMNAokB/YGDgc5By0JKgjGBscGrw5+BZLj8Vh1bOGQ1xDloWcCSWHxoRWhD4KswqThLWHw+Eh4VvC7881nSua2xoBIlgRWyIeRJpH5kb+GoWLioyqjHoSbR+9NLorhhqzMKYh5n2sb+zG2HtxFnHyuM54lfiU+Pr4Dwn+CaUJfYmzE5clXkrSSRImtSXjk+OT9yWPzAuYt23eYIpzSlHKzfnm8/PnX1igsyBrwfGFKgvZCw+nYlMTUhtSv7Aj2DXskTRWWlXaMMePs53zguvD3cod4nnySnlP0z3TS9Of8T35W/hDAm9BmeCl0E9YIXydEZyxO+NDZkRmbeZYVkJWczYhOzX7qEhdlCk6k6Ofk5/TK7YWF4n7ct1zt+UOS0Il+6SQdL60TaaBNk6X5Rby7+T9eV55lXkfF8UvOpyvli/Kv7zYavG6xU8LAgt+WoJZwlnSudRw6aql/cuYy6qXQ8vTlneuMF5RuGJwZdDKulWkVZmrflttt7p09bs1CWvaC/UKVxYOfBf0XWORcpGk6NZaj7W7v8d8L/y+e53juh3rvhVziy+W2JWUlXxZz1l/8Qf7H8p/GNuQvqF7o8vGXZtwm0Sbbm723lxXqlZaUDqwJXxLy1b61uKt77Yt3HahzKls93bSdvn2vvKw8rYdJjs27fhSIai4Uelb2VylW7Wu6sNO7s6ru3x2Ne3W212y+/OPwh9vVwdVt9SY1ZTtwe3J2/Nkb/zerp8YP9Xv09lXsu9rrai2ry667ky9a319g27Dxka4Ud44tD9lf88B/wNtTTZN1c205pKD4KD84POfU3++eSj0UOdhxuGmX0x/qTpCPVLcArUsbhluFbT2tSW19R4NOdrZ7tF+5FfbX2uPGR6rPK55fOMJ0onCE2MnC06OdIg7Xp7inxroXNh573Ti6etnos50nw09e/5c4LnTXcyuk+c9zx+74H7h6EXGxdZLLpdaLjtfPvKb829Hul26W664Xmnrcetp753Te+Kq99VT1/yvnbvOun7pxtwbvTfjbt6+lXKr7zb39rM7WXde3827O3pv5X3s/eIHqg/KHuo+rPnd8vfmPpe+4/3+/ZcfxTy6N8AZePFY+vjLYOETypOypwZP6585PDs2FDjU83ze88EX4hejL4v+ofaPqlcWr375w+ePy8OJw4OvJa/H3qx/q/229p3Tu86RyJGH77Pfj34o/qj9se4T41PX54TPT0cXfcF/Kf9q+bX9W+i3+2PZY2NitoQ90QogqMLp6QC8qUX75SS0d0B7adK8yX57QqDJO8IEgf/Ekz35hLgAUOsDQNxKAMLQHmUXqqYok9FxvE2K9QGwo6NC/yXSdEeHyVhktNvEfhwbe6sHAL4dgK+SsbHRnWNjX/eiyd4BoCN3ss8fFxx6+yk113LULuhpyQd/l8k7wJ9q/PsIxjNwAn8f/wmtUSKLX991dQAAAFZlWElmTU0AKgAAAAgAAYdpAAQAAAABAAAAGgAAAAAAA5KGAAcAAAASAAAARKACAAQAAAABAAABVaADAAQAAAABAAABrAAAAABBU0NJSQAAAFNjcmVlbnNob3SIJuhVAAAB1mlUWHRYTUw6Y29tLmFkb2JlLnhtcAAAAAAAPHg6eG1wbWV0YSB4bWxuczp4PSJhZG9iZTpuczptZXRhLyIgeDp4bXB0az0iWE1QIENvcmUgNS40LjAiPgogICA8cmRmOlJERiB4bWxuczpyZGY9Imh0dHA6Ly93d3cudzMub3JnLzE5OTkvMDIvMjItcmRmLXN5bnRheC1ucyMiPgogICAgICA8cmRmOkRlc2NyaXB0aW9uIHJkZjphYm91dD0iIgogICAgICAgICAgICB4bWxuczpleGlmPSJodHRwOi8vbnMuYWRvYmUuY29tL2V4aWYvMS4wLyI+CiAgICAgICAgIDxleGlmOlBpeGVsWERpbWVuc2lvbj4zNDE8L2V4aWY6UGl4ZWxYRGltZW5zaW9uPgogICAgICAgICA8ZXhpZjpVc2VyQ29tbWVudD5TY3JlZW5zaG90PC9leGlmOlVzZXJDb21tZW50PgogICAgICAgICA8ZXhpZjpQaXhlbFlEaW1lbnNpb24+NDI4PC9leGlmOlBpeGVsWURpbWVuc2lvbj4KICAgICAgPC9yZGY6RGVzY3JpcHRpb24+CiAgIDwvcmRmOlJERj4KPC94OnhtcG1ldGE+CgeXTqEAAEAASURBVHgB7L3pe1xHku4XtW8ACHCnKGpXt3qfGXs8Y9/rx4//Y3/wh3v9wY8993qenqVnukctqbVQlMSdxL4Uai//3siTVadAgASIAlAATgKnzp4nMzLyzcjIyMjckGBZyCiQUSCjQEaBqVAgP5VYskgyCmQUyCiQUcApkIFqxggZBTIKZBSYIgUyUJ0iMbOoMgpkFMgokIFqxgMZBTIKZBSYIgUyUJ0iMbOoMgpkFMgokIFqxgMZBTIKZBSYIgUyUJ0iMbOoMgpkFMgokIFqxgMZBTIKZBSYIgUyUJ0iMbOoMgpkFMgokIFqxgMZBTIKZBSYIgUyUJ0iMbOoMgpkFMgokIFqxgMZBTIKZBSYIgUyUJ0iMbOoMgpkFMgokIFqxgMZBTIKZBSYIgWKU4wriyqjwJEokPY5mTvSm29+OMY97XjNTi7mN+cqe+I8UCAD1fNQSqeaRoFGBI43fRjI8kfZT6DXOI4Y09BCp8jPk4vx3pu+ctD9/bpZe+PMTaRrHJNfdlfCvJFK/iBJp+6PX1WsQxskrw85zvOXSz0xjjk7uuwUyED1snOA8h+RKCANF/oASPpigJcULJoNuCbEGuoqgDPMGf9+SVHygMn/+dCBJ++xDYhSwNTneo/jcN8f9jT4F/16ci21Uwp8S+7r03ld4DxPEgqc6NqAp4Z8JKR/YLVSwWMZ5ASKgsycFfnVGU9aLgFWpT2CJjH6O4o+XFU+FGP41XNF/gr8ZSGjwF4KZKC6lyKX8NzBbCLfaRlM0BK28FzyNJcEmEOQrM8lB0yBJYjT5yQn4OJcx93+wNrc2AW5dNzt9q3V7fm9gQCQ92McfdB2oG2UngBtOhUAKmW6UiknoMr3S/mhFQtAXLFkpULeyoWcleHsPJiXL/SNW9zPWYFnBb7F3IDjIRt7chFkzpBHB1rPGR9JANdzyrvx26GJGKdLactCRoFIgQxUIyUu6V4QKSktgUrO0hCjqwE8BGcCP51q12cT5ggMdzpDa3NB15qtoW3tDGyn2bZWq23tdteaux3bbg9sO1ezrRb7Zss2N7esz8uKy8E5iX9IYqKE69dT2KVDsNBD3kEuHA8GPQfVuXrD5solqxfzNlcvWaVKXnIdq1UL1qgX7cpc1eYbBVuo522hCjDzXBFALpHnIt8Hd1329E8m3wmEkeSqZkK/3PUHlP/wUI60ZCGjQKQAjX/CGfFKtr80FAiAFkByLBmSfW6ANd6N1vGQE4GngLOLaNnlZA2Q3AFAwUd7+rxtG02zrd2+re32bL3ZsZ3dtg0kpXa71mHr6d1ixdUE3v3vcwEVAtEmIBWPBVrJMbekZQhIqieBNLUAOhKo+sukDxbW1QKiqXfLh3TNJaXm6bIP2lxHkuX4ynwFsC3aQqNojTLnAOz1pTm7Nl+wKzWzuWrOGiBrRdIuEq02B1pPUvJd/zgf9moTrulSOmQgm6bG5TvOQPXylfkox8Ikgak2SZmSRAsCC/67nAj3HEzpjje7Q1ttDu3xcscev9y2Ry9WHVR32znb3OnbNuC608lZO1ewQalMt7vo8QlYXZDTj5SfDn97wWh87kf8SIZ1CZou+hD0DDLtWNcpeVpStYLANee6Xd4bFNlKXFWOemxdbvZ5UsCq5wTmHSvnelYtDq1aziG55myxkbcG0utSvWwfvnPdbi9V7OYVJFxQtcQW1AaGqkHgjcpAQJ4kVrs0kKaPuXVgSDdkIScHPprdOEcUyED1HBXW4ZIKwnjwGj96JV4dXUgOVLHpvRuY6TrODgc7uwNb32zbWrNvz7YG9gQgfbG2a+vtoW0irm7The90wCbEyB5glSsWHcK6QFcPEJVe1TWVOaEYEmVA1dGnvQstqZMrLm0CiOE4QAsCIu+zcXMAIAZw1YUQhd70t11qDfH4Q7rNtaFGqhxQE2AFmBWq1Yb1uwPrd3p0/QsOjH2k6IHuFwfoWntWz/cB1oJdbZTtKiqEW6gMbi+V7cZV1AaNkqsOBL41cLuMRCtJVulVypUHDwFt41m4NHEWsqJUKUt6b+L9Pc9mp+eLAhmonq/yem1qgzTncMRz42rqV/jR+LUDnI6p0erGt7Uhdb3c7tvyWhfwbNmz1Y49Xd6xld2hrXfytkNXvwXYDgtlwDeP9ErcwzDyLVzTqHqQJtG7CiF0UYB6YNBDIag775ughXQFuIyqgCRel1ST5xPoCmqAEE8A2HA/aLMEV3Hz3PtNAb2njW9q0Epx6HnPDrcYckNS76Fj7aNGGFiJewulis0jzc7VBgBrCXVB3tUFt6/W7PZiySXcKsgqVUGR5EjXK3VJgMqQJqVSl0JqwzWRKA2q/ky4dfhffSYLM0eBDFRnrkjeLkEBOvQr6NRe1TQBPo7UjUfm8y65BLlN14cihb7s2cPlbXvwYptufRPpFGm0U7DdftG6+Yp1c3SniUubgkb7w0HYTSCF7uvPxc/kueSx1+1GoKqHlHSFN7weZNvwaPr31SGCGOEhIk0+7pDOa3kajkK/DNACttak67+LVUHHGiUAdr5o965W7NP3rtkHt+t2fR59bDkfrBKkzxVo80mXYomrwOZkicngphqgmDo9Gzc9cqgQXz7Uw9lDp0WBDFRPi9Kn8h2ZIgVQDUCY94GhHhKXpNImutGXdOlfbvbtwU8tu//Thj1fbdkG/f8dJFHGmayPNDooMKCULwPC0kRKogMoD1mBx6B6+AxPgOohXxsB1CGfP/JjEiVd2hd8Y34FXSsgY1H62V7bKsO21XNdu3kV9cBi1W5cKdo7N+btxrWCLaKLXajlsEJg0AtwxfprLKkmqohxR+J1Ev0bUn3IMnlDLNntKVMgA9UpE/TUo1PFksST7Lt0X6XnHAwKDDaZ7QKWmwDp6nbXfkI3+v2TDfvpxQ7nedvYzVsTqTRXrgGigg2kJ0SrAUDQdygJEUccOEzeLgqohu65gDUEgbikzTK0KbEJWOdLOZuvIZ3mu1Yt9Y0xLtQEQ3vvzrzduV5xafY6lgYLlZzVAFhUsKhfmHRAtHkG7YIsGz8Qv3SEvco8CzNHgQxUZ65I3iJBVC6vX1TW3X7PdkDY7VbeVja69uDZjn370xY60g4SKgBLt79Ft7aLJNrLlQBQde9lAk8AOULXPaTBr/nP4dN0cUBVg2Shiy5oFagWuVBEASvZslEuowYoMFjF9XwPHS0SLJKrhuxqAGcdkF2sm929UbV7t6r2zvUa+teCA68mJ8iaQKoBj9upr6MjhiOWzRFjzx5/SwpkoPqWhJuF11SnfMBJRqBUT5lBvWgO7MfVgd1/tGw/Pt+xJysdW97s2m6vyiATo9+A6EBmT76hHkBsct3eqD8dqrnyp26/NLFjzZ+uvj5cHFBFkQIppFDRr0zNtJUgSa2MvWu1xuAUE16hG0N3SJ9hy1MgYeuig+0z2QCb12Lfrl2p2Ie3Gvbh7apdXcgj2UoHK3MtQJk4JLWGv9fTd+JuBqoT5JiVkwxUZ6UkDkpHrDiJIBOqONWc69KVyoRpF1NMmUE9et6y33/13O4v9+wl1vhbmD11c4CpVQBT9KRW5T00hLybk5hECF1+oCOq9pDEkKMSHAUoZNd5hP7/xQDVKLELWOmuQzCaH7cGqJWKSJsVbFzLqAGS4TJIqW69ADhHeYi+Beisa6FRwoyr27LFUtduYTHw4buL9tG7daTXvC2iGnDLAejvFgmKy0tm/BOLZnwlOYq88cqN7MJZUiAD1bOk/uu+7RUmqTVS8FGzvIpyienzbga1ianTM0ygHjzt2rc/btmPz7bt2W7RtoZV14nKyYkGmwayGaKqutOTpMqq4o7qZLidXJis0gKIywOqorDyq6ZBx5FCAVRrJabAAqg1+RgAUDW1NQr4bjHgL/OWEy2Ao/SnISCNDrqAbdtncy1Ve27/+tmHV+zdG0VbQvdaA2Dlo0CmWXotvhr3iiccK22JXBuTqJtZmAkKZKA6E8WwTyJUWdi8zlCTZBKl+UEtLOtXmFv/dKvHoNOWffNgzZ6uDGxtJ2/r6FE7pbr1mA4qHA7vB8lJX3CbTK/wVPCUHelBM4A8CfqJyKFI3hAER2m97Bse99uzM/qfAKmDqufesy5gLCLZz9dqI0BFlpc8PyJNmoYRVJW5eF3l4UCNn4ICU2dLw5bNMaPrSq1gd6+X7eN7dbt7s2JLqAZqTNuq0NBpBliwvxCEemyj7/npCHbDWfY7GxTIHKrMRjnsmwpVRFVzaTVloK+590/XBvb59+v2r9+u2MOXu9buYvqUX7DWoGxthpd91B48ECQoJEJTOHmb3yMA6ttEP8vvxKyrk18plOjyI6FiJSHdqoT7owSXfQXWMgHAbC3HdNot9K/NzR5WGH17vLJpt64W7b3bZfvFx/gjQBdb5bvSt8qrlmBVjY8revX1gLLj/VESkz17ohTIJNUTJe/bRd5hDqhMbjSotCswxTZK00W/eNC2L75btR8B05ctRvCHzP0ZMoqPJSSTLNnUCZUeEGj1WT2T309LUOk7UZpKX9NxkNUiPO+9u//5+ZRUQ049Rw5gyrwGjxicAryq+DJoVKpIqXLXkkiPe8hyEA0DlVQqUAanLoJHSZ95WREAkkGD3UdypRTzTasVmvbBnYp9cHcBvWvDrs8htaIPYFzLB8ny0uNq9obE57FuIXxm728E3nh9T5rj5Ww/XQpkoDpder4htjRX7+X4IFV6F51YNACFXb69oKv/7eMd++M3q/b9ixZd/IK1reaS6QBvTF5FqZwSYlwa0i+DS6ne/bgLeoDYehAgBKhJp/kN2eP2uQbVCKjkg4rh0mgNx6yNSg1gLWFOpQEoCYeCxslwEA3DU04VRRoK2UXgRCdKbGr/gnVBB/Dc5XgHC4Gi3b5et199Oo/ulemwNXSuIHwNNYT8wPrbrwPVV9lLhZOFU6BABqqnQOTwCXF0mqslr4Qg/lc1HVCR3akzJ2tbQ/vi0a798ze79tWPz21dI/yAaJupoxrJzyOhCklD3UGq4l15txduukMReWhOQqjw4V68lt4fBAghxTGV6TcOPj6voBr0wAIrQgKoarKWFuaRFEvoT3GegoQY5vDzXEIWNWYKB9Ew3OVXBUMpq9QpZQdYXZE0rFKUxKo4XYpVOfJMiUkFS40Wkmsdz1l1++BWDckV6wMSIR2vLAz2DQdcJtIsnAIFMlA9BSJTo/jKJEeHzqWqGTWAW8wgRfoMfkrvP+7Zl/dX7M8/7dqjjRxTSDHJASR72Jb2eF5V08eeOfeXqeyqkEFaTT41UbHiSdyfXKZDGibz+qavxabhTc+l70dQS197m+MApiG9oqwolIeeJdQvdbr8skeVqZNc/QVAjSX3uq/tyT+nAk8F7fXnBZYUR8y/dKZBRZM8i0RazHdsrtIDXAf28Ts1+whwvceA1iJ+BhoAK/9e7h5lkqQowL5S2iHa5Klsd1IUyED1pCg7ES+ipxhamzhdFYGdALJPRWqBqB0A9cn2wP71m03784NN++7Rlm10q9bJ13mWyuY1ZFxN1DmN0tFBulI+sSccdXhlz+uHOPV6O07mId54u0emB6qhK+/xAWLq3mvUfa5aBVRrDBJJ9xmAVLaqCm/8tnSebwrQKIJp+tGg/gF2nVdU7uhTkVjLuR1mam3ZjYWc/eKjG/ZbTLFuYyngPmL9maCuEOkVb9inY+bYC2fPtex06hTIRv+nTtJ9IpSdqBg62QSQ6qprjv4utlIPt/r29cOW/ce3a/YdZlKru0inPXyTaj6+ix2qIq+Gw4Ppq+9mV1IUcLAJkmgBEJ2rVNweVQsEBuk0PCuo9JLg543Amop+30O+6RJrcjM2kOE0fgAwB6DlLBxY5dvz9mK1a61m01bX8/bhezW7d7to13CyPUeCymyuEvAezL5fzS6eAgUySfUUiOxihyOp9Kaa5cRaToDpDtNLH6607b99uWlfP9rGl2nfdvolzKewN2UEX6sn5Zifn4ipEykNcsnEpUOcZJLqq0QCKiWJsklPWWdAaqFe5zgAqnev/SUhb5BARcXXguphJNU9CYmg6kA7AlydSUoOutYc/FImXXLoUqx0bOnaEF1ryT69i7UA3rIY2/LBLDUMaov1nraJoGxk4UQpkEmqJ0reGDlVA5vEYZ/5+Ug/WwDqKrOh/oit6b8jnX7xkIXxBjXc7s253rRLjR36SLQ0cKEzt7dyePcwRp/tj0UBAapG3+uJ6ZRmS2H9lIBSQKGgfjnWZw71sko7AmlAxFDypBC9RIVVGmhwScywi5exlS1b3sBZzrO87X52yz7GccuNOWxq+ZJXbF7dyzcTFzKAPVSZHPWhDFSPSrG3eH5IJe3Tj5QR/1qnb/eZVvr7L5YZ1d+wF1t52x5epasvO1O3Mg1fkMogdv2pGa/w/ysX3iJhl+yV0FCFTEdJU4Aqya+G16k63X4tce2SKBTX/qzJHEFRQKvpwkEdhMyMCD3EAmS7XbSHz1AJbC/b6scL9osPGvYuImsDw9Yi9q16P8axb2acEMQtfsvCVCiQdf+nQsZU1fPDwMaSbiRRaorpJn5NV5BOv8FM6l+/fGF/+MuybffnUAXMIaEipQpSWU7Zl+JwnVgE1VSlSKV1KBdKRw4nX3FS2T9y6o7yQgTFN7/jKfLHRtNnuSRdpeKQ/YTm9M8zyl9i1EcUKgKyTinuexlyLUiqJ9/9V0JdVz7KYEh/UAJQ5qRNcD9gPS1jK+A3t0QvqDjcZnBt1967WbS///lte5+ZWVqKuwr4Ko+KTg1I4JqEd7RTj8h7RTwVMqkkZOEYFMhA9RjEG78aKluQBBKGhX11FSxlrfuh3V/r2T/d37I/fPnInm2wvDOu+Do5ueJjNhQcLxkVHQEzqZzTeXOsFxt/J3WUgWqKGK87lPxPiMWSgIvsQTXSLylVZlMNRvujj1P5UxzpONUqJsEXCORYgDvCvHgzvT+GTjUdjR874HGEJDlqFPyGVERROcSeGVlSLlVomO9eydlvPlmwzz6o2V2kVq1AUIC93IohEmPEZvIoIaLQac1A1Sl73J+s+39cCvr7scZyAtiJb/vUvG1MpdZYquS7Rx37/dfr9u94klrZ1tpPmqdfcv2p+FgShELQp0Vu90sTP6mvjPlf9WHiqexkggKiDwQShUPJBHppDj/uTH0KarVScntPB0u9rBeSMAlk8erZ7EOqAq+EFIyvDJPeTYsJIo83O9b8as2W11v21x8v2ofXi0jiqANQFMs7RFi0EancCUMcnt8Y7zjvZ5PL8//VDFSnUoZjRvTuPnE2GeZfxmj/X+637R//+NS+e95nVhSzoEpzrE7aZi+v+2JoGF0Vf5SOeMRF/ScVPF4dPRYPdCPWh3gt2ycUCN1dkcclS34EnKJ3hVH0CnP569UKTqRZUobyip0EJ+fox7WZZ0zRA0s/SVdkApYMR6Jdb+et1cGKpN21rbWXtvPZDfvkXYC1Qb6p8Xl4zlUC6g1Jl+qSteJ403fOmAzn5PNZ93+KBRUBdY2lnb9f6do/39+23//lpT1lPSjmxViLFUqDp30NWqnWes2lkgf93l6W9vMUqKbvy9l0DK/tisaHfC9IOdngORon7cQ+dnCex3TVx70XwMO6Gr1LaXRfDlIaAGqlILkizKSSJOvpT3f5kzJSXOlw8Pd5aprd/1c+6in0qykWGD3lU53hGak2KoM+ZlYtu9poM2Fg3n6HH4GbLFBYZEUCOcbWKgYFB1Ve9wZ+FE12cAwKZJLqMYiXftXtT6mMWpn0L4zG/uPna/YfP+240+gm3f0O98J68JKekIpUNxLwQV7wa4pvXGXSsWfHb00B0E8AKFJLpyjH0mUk1Fq55ICaVglchMkU8pOrvEqf30ElsIGLwZ2tlm1/v4Zt9MD+BguB24usS4aeFQHdB1JfbQMjF756563L4RK9mIHq2xZ25Dvel8Sgufs7/Pz+u2377/+xZt88bNu2NQyfQ8ycklzqk1J5Wt2txBmGixpi3GD6IkhNRfu2KcveSyggwHRAhag6DlNQC+4gpYxO2+8luOFOaKZCuRMsQUX9BpwLDXbgIw2AomiyQXkeVVTX/v2bLdtisslf//I662XhHxa3gnJt6Ag8ilfESn3oBLMzFXLPYCQZqL51ocC4zB8csLhTl67UM5wN/zPz9v+PPzyz580qXX28STEYIqfRA4z+kQuS+jDi3j1fDtcnO+hcSzF16jDw/Z4YZuHUc5FO6CkmKtqhOiY44dStd7N5p34JW+Aqy6HUK2V3khKaMhKrf3X5tZGBUBIx4VzbE0L8ey4e8/TQUvJ+fX5P0Did4qGgTVZO0N0zhU/a5E1s+75+0oE3V9C3XrHi+1VbrDJDy+9KwlX+JeMqLsWyhxjjT3AvCwdRIAPVgyjzmuuxAgwAzTb9/ifrffunv2zYf/3XR/aoNWdNwwmKiwChegZLwXSE4k42/vXEuJ6E59NPZsdHp4CoK5Mp6VNFUcGDbE9rJQAV06kS/V45iI5h3D8IZZIe/Y/PzPReeUkjPXrSce7o42vAHyp0WJq8NyjZ/efb1u2/tE53wX7z4YItVFk6GyJpZdigXxbdYu9ppnM+k4nLQPUtiwVTRlzymf2wPPDBqN9/tWyPtgrWYZXNYRxGPjBusbwqguPqgU9lN96SAgIHSZ0EwYtmScl7vwMqA1NjwAnPhK+kj8OVi/Qr+VMrSQwRBIbYtP6wsm277Zcs5TK0X+Lx6j3MrrC6cgsIWQaoUVJIY7VfyH7eSIEMVN9IovEDklAHoKms/Xaw6v+a6ab/7fOX9m/fbzBbqm4t5maLcdXGX+wqOqbJ7B2J8mETeOZAhRLma1UZ92t9KFcg6gbb6LmktJJrvkvunhtQSUneylk66JYk1QEDV5oK0WXliF0sFJ5u7lj7uw3rYJVSwO/E7cW8lQvY7zKKKi4WuGbh6BTIQPWQNBOg9vASJAFoB2D96mnb/us/P7V/+Y5R1fx1a/nsKEkCmuGPXJBISoeMPnvs2BRIgDEdD11+dfWLJUADu1QXu3jMiwa0DBgqGU5BTWE8DnHpfvKUPzHbP7EpOCCV3FZTr00TBXosYy55dIXu1uffbdqg07W//c2S3VxSw8M0XXbItH58QIzZ5QMokIHqAYTZe3mA7nRAk7+927U//bht/+WPL+wrObIo37TdQYPqKBd9ekugmoWTp0AEwPSXVAAAB6gpiJGOsIEbv5LUMQ6iusozLn7qOAlJA7ivsOdlGh88n3tlV2Cq2VSCTNFACw+aFo1kBtbmTs++ud+zXnvb/vZ3dbuzhC0r7FxgbqvUJ4knhMnMK9J9CTb52GU8y0D1NaWu+hTrVAfWkg3q5z+17P/9fNm+eNrHZGoeJ9NIp3SZJMmOJZ3XRJrdOgYFYmnsjSJcd0mMcvBF9ABSzZjSFmas8YwU4RFXRyUryY34PIoU0O79xDk/F21ElxDYC1QhhqC2zbbSxvDv0Q5rpHXtf/jFgr13A2ioaGlu1AABiccUiP4I/MrFpdk4w0c7ykD1DfSix++VbqU5sD882LH/548rSKh4nRpcwWQKYxQU/zl5DPIgpo2Mm1zKdlOkwGto65JTAA6WRcRzf9lqNbq4/kqQXiOgKkEa8XcsdalVZYxEtq/k9ZpvTjFnJx2VZ9Pxj/wIUDlWzkQH5Z2Fe221M7A2/im6qAIGv16yj+6w2gDOWSt6PMFOwfAoJLQbRTa6cbkPMlB9TfmLfXq07iusHfWnH5r2D396zmypljVz8/g/DdZ94fXAnq+JKrs1dQoEmjswKm7vKQCqSKh1bFFrTEHNM7vITYQiDmj6aDx2lIgqhIAYFxhTA/X3zWCQVvvQqsu2i931D093UJmsA6RL9h6TBBYb0BUShSe1D38e6b5xhs9d1t8MVA8oeU073cYhStcNplv2D398juF029o4ROn06O57pUwqox5OQrRhjefZ/qQoECRNoWQAVvZITkWN9NdqbhqkOfi6F0ppbzoioO69ftHPX6WGeFmbgFUr9g4wC/z2yTpuK1etVLlqebx4yX1g0a0CpDCgdyYyjdn+ohPtSPnLHKrsIZdMplQNJaGuMsfvTw+b9l/+8bF9w2j/ji0wn1ou++TbUlIQzJjWU3ElgO2eSE/gdNTzOlLcSvN5DmMgjPprOZuWsKTiqFTLNl9mFVTM2kY5TQFrmBAQ8i8AHqOtZLBXwcafTDWY55lyB6Vdrg2ja94ckwO0cGB50KPL38HB9bZ9fKdof/e7G3bvlvwl4NAbwsYFER1UDyDbQd+7DNczSXVPKcshRRdF6rYGpfCD+n/9y0v7y3O6/HiZ6uJQWr4oZb/XV+s+ehe9VARXl2BHN7KDE6VAKAF1+csAaq1WocJTOmPsHX89jaHjq340Lsc9Ny78qXIuYkmvmmxYA8iYqs++26/awxesKvAfzMD6Zd0+QMdarjFwlQZSReHnkYo6SR9zeslCBqoq8IQxxF5a+mSnl7PvX7bt/2Ye/1ca5R/OI6GitKdrlJ7eeMl4ZYayGxoxSaPaKpotVWEFVOpzGOmPSQ2V23+558UcLsUHLvXe1aEusYvzg8QvhOxjpDpkMGuAydVmt2Df/NSk59a2cuma1d8pu3crt1IT9URPbSK8h7jn5JLqWzNQTZhCO43hb7P0yTcvOvZ//utz+/Ojtm0xP1ou1AbqXyKFDuTqiBBZR8tuSEiNy2+MbvhT2c90KCBqj7fQRwAIuFTAnK2KUWUNEMjTIgpkdT08o3cmw6ie64Dbo3OPf/JZnUnuuiiBpogM7aGJ6EYGxd851wOgCJFKhT/NwGpyd1Cs2YOXO1b9hgEs1vH68Aa+ArREC3FN0idIvaGp85K4KKQ7Uj4yUBW54Ay57mtSKe8/69k/fL6BgX/bNnoNrldgLwGq6qBaczGlGC95UbssnA4FRHRXszAgBZjmkajkJKXKwEoRdJS/VIUAlOH4dBJ2Tr4yiYCjREsq9VuQLDyS0JEzWQSI/4fdKssCNbH7xXa1zJTWKwWbY4KAJljonfBe+A2VJR6PPnNpDjJQhSn016WVXmv2WTp6zf7tu3Vb360y/wQd6ohl0pU04T6/dHmZ5yxrSRGj/hJbo16zMiiao1VUSaRL6SzTd56+7Ry8D+F0SYDalTTLtNbN3Z59eX8NJO3b3/1m0QoAa5n6I2CVPYCWZnFb30teJS49qMo58bDftR1WO/3yz8/s++83bbc7z7rqMhwPpiPexX8No4y6/mLCOGB1nmrVzKeV6q3GD9qqW6+9QLXmK6DSi8CvrXcd9Jhg9aAySJXhuNs/85k/kwQ6oEIvH8CCql3qQsuq+AignjBBoFbHHvgXV6xeGqBrHTL5KlgO+GQr7/krBsIlHLi9xKCaFDqA2t1ctxefP7Cn//KTldoo41n+pJxveNfHLWpSlTFwSvZ7shRIyiZ+BEClevumLr/7Rq2wvhQ2qXi5wRw1Pi+dnoA1C9OgQABUqbyYwgrd21gEDHI1W9nt259wJLQ4V7BffDCHUNKjkZOfAALge9nD5QHVWO+8xoXRTlmT9Hd2bf0Pn9v27//D7i3DPMUmw8m492P94rX8vDULdWlSxS2hsroUNBHZZeehKeQ/0HcyooTGXl4cy96UrcQyKFVmS6nrP2TNpeg8ZfLd7OzYFKAh816B877cBgoyBbAM1mKrvdrs2R9ZBrteK9pH79Swmum69YW7t+LJ2BN4RVCNVefYCZzdCC4HqMY6SwWV/tQr6KBDV6ZtrR8e2Mrv/8VqPz2xBlP0csUd9HNdyzFolSu/47NMBphTDbAh0bsFd8qhkVHvaM5uyc58ytK1a59jSadqwPwWejuOy4zyVzTaL9M2ANVlIu5nwHoChZ2gok+ScM9rcL/qDz99PLK10Lg8WevaH79et1I5b5/cKNHgUSfctGqybni7eAJJnNUoLweopqgvGTXPjBHrtKz36Cd7/o//n/W/f2CLHS3RB6cUdqiwPZ7RYn04SwM8V7WAH54lejhP0YwTcdcg6+WkqPo2h46W+78YATUgqoOm6moDJylasE9LTBfp8sfKqr2ANQvTo4DTVrxOGbi0qcaLMw1EDVEDdKgtW6zU+t3jLfwtrNrV/+mO5RsMVuVRA6TEU48nnaz0hQtaZJcDVJ0bVLJImkPAstex3ssX9vy//5M1v/jK5vodZuIAqGz1/q7d7L6k4qInyvWtOmzaj/1b9rx8zbZKC8TAQmqq9NIdZGFKFFCNTdUwB8hAY4GpNrnwq+EoRYBaoNKOHs/AdEpl8Go0AUTp9qeKJjyFUAH795gO3OrW7QFLsX++uGW//qRmV+f71mBMouDqgvBqfH1UDV/91IW6cjlAVUWmkkUnZwBof23dNr/8xrb+/LVV1zaZ59yDCeTVfwiIdqzEcr71wS7SUM+q/TajzG2rIrk+RTraKjasTQWXw+qRqHShWOIMMqPaFkMaULmmuRYlBkka1Zp3/dVTkFTqahzuxwobX8/2p0QBykwrBfeGNUyt+vb5N6s2t3gT5ys4uMZdILNZvXqofNLFe0qpO9PPXA5QVUUFFKWjG+7s2O5fvrXVf/yD1de3cRBBJWXVHok+koiQQ9GnDpBY21ZkX0G/WkeyrTuwtuwRXntWcwsMaLFiqo93XjaWOT1+lTRaZqG+OUyn5M5PgOojzKPqygPhwuGqrgP26aX/In9JMoUGcDvowYYsJbS8Y/aHr1YA1Gs2h7vAKmZWaVPDi0yLvXm7uKBKfZtoIgHHIfaMvYfPbfPPf7H+sxfWwBmvpNE+aEqHhvop9YBeVChYA6k2P1yzmiTWQYupAOhb7TbK+HfQr+Jwgm6Ov5XSIYV3w69r/dRij+JM382O0xSIVI9NlAC1xKBUo1JjXn/o9gs/Y7c/Pp+OIzs+RQpgkDpk6/vgQgE3mWV7vNy3L+437d5cxRrzOLlh9tWoPCWs+Fm8coppPeVPXVxQTRHSK6Ck1HUW6fv8C2ve/8Gq7RYA2gZGg9d+jVdqUwushdE0R6SIumCh3wRQtZgKfgDzmFv5hm0kz2wVFqyV1wAW4Bq1+bwp8SnEo+6ppKvQZc06q6lCSR1OACT0z6Fm0TTUmgCVbj/WqFBwb5h4a+/N7HxfCoiKU6Sb1xVUajhst3zdmnT4vsP5yk93F2yhVnKH4Whu4H+NV+i7+r43jewvbrh4oJrmGY5d9yZA3diw1nff2trXX1l5e8OqjP7ncwAlulQF6VP1qkuXjGBK/yp9nligRytbG+7YDZabKCGt1ns7Ntdt26PyHVsu37DN8qJ1AQHFoPc1kBUdsGjqngA2gDbx7hP07csaRJt0UAOkJaUlnWpJFPUeAnWCpDN6/m1IlgyepL93mY5Dj0kcfYQwsR5VeM9JL76WAxZOukMWDaQayYvbYLdkv/9qmckA1+yX71TsimZ6U39CF2PPt/eU/RFSlUrIkd868RcuHqhGklHYA2ZLeblR4u3Hj+3JP/+TtTGjWup0sO9HQlUXxgF0XLqx0goExTOCQRk8y3HvQm/XKsRZ5tUq+taarAbcbhWplbXUO+j/uphd+XsAq3dVAW2ZoQhoZWs57hDFhGb7SAGVgiRUAWqtUmakn2nC7jQ8IKh+RyXFwSVuiyLJTmEvigf6T35MBTAqjdAzownsDUv26MUG9qvLtlS7ZeWr+GcoqanUsNblCBcHVGO5xz1wOGztekH2Nzdt/Ys/2879+3YF3WpZdqiYVgk4wUa3wxPcjV4VGwGkPTWsMI4GpGSWWkUnWyHeymAdQG1biW6qpNkhfZycXbON3ByWARWf0ucTDISq+oeb3L6PON3hxOXgrSPlUhVO5K6gq27gvV+mU5JSJyoiJ7GMHFAnbh7pc9nDx6DAwWSnriDBtrsle/yibV/9sGkLjUV8AxQOUOEcIxEz/OrFAVWVtGqcNhcRWeOcAajBTtO2v/rSNr7+0uq721ZSP4WuvSRHn9uccEh8PZSVzpJNlZs4JdBKx6oPFAHkAhYDudaPqAWabLv2YPC+PRre4a05pray5IrPwAImeF/LVHhsqZY9fCf7VVGJNmqWajibnqvWXUL1mWu67uWZ0em8UEACSH9Yt61WG8cru3btKnrxD2rWYNBKHq1kY3zRw8UB1YmSoiYKANH1dJ89srXP/2i51WW67S0AboDRMt3xVM7lxXwkAiXxSKLMu3MIbkosckAVqIYNH1Z2A2m1woCX1lWt83ydfn95eM1e4IV+iymVHTxdsRgF8YS151/5SPKty7MTQqZDkETV5FRLRZuv1a2KCqUAiYP2be/z6Xez41mkgINqrmpNunlPN5v21cOWXVsq28dLeWZhDfB9GwSMybSrnC8O2KagZTKb5/rMQRBTqa11W/3zf9jmg+9srrllJUBWc5N7KkDZpwo4dcxeRRqLVWcaYJKUpGsq8uCxR3pWNm7oXBLrlT5mVq2XqAPyqBZ6mF+x7MTgqj2uz9s6jie6yLSFPkuxwFCDPMOjEyF8W2bUFzlA3iREkARMvR6FfZUBqTkAtQKgBpo7xXkmPO+/ozhiXNl+NikgTpftKs7d0a09eLxt1+bM7vx20RYq+83tDmU9rn2zmaujpOrigapqK4NKw1bTOve/s42vPreF1jZSKvDGLclGquQacReo7ldXfbyZQaxoWSeC6poXv8DYVQJqk8OMn/k+agX0q5p9VdRaPszGKg3u2COM1tdZioKFrh2EpZ1VHCFIEuaITd8JwDO+G5+6GPuQ0ZA7lQCiKITXVMZSAe/9gGqV3kOe3oCKT3QaAapfuKh0uRilO5EL1RusalxgGZSsuYN/gO+1KuuC/ex2AXeNqaf3q3yp2+f18GKBqsw/NN20u2uD5Re2+qc/WuH5C6vtykkKFZZKrK58IgCNyyz0NcfnAj/i0TroKnfVa8GhAx8XBMV5JNnIE2WmthaRf8tD2b72fUJBHlVAHh1DvpLHZ0DV2uhZQwuuz/Au98V4IWh/kYEj5E3SvQ/gkVfluBgBlRH/om55wXAQySKa6J0snBsK0I+jnsjqBh5nKaIB01g3tnawBlhFYmW21SIexsjNqIhHB+cmi29M6IUCVQEfiGoDuvov//yFrX/zwOZ2ATyBF5JQqJ6vSqcH11sYBBKOsE/kTE728oJiL/LtK/1163XxP4k/gXwOiRVjq2fD69izXrHtUgNGC8tci6363gjwjVdQ/o3ldg4fkPQpfbT2yj1WFICppqAyoxGsZW6aiC3CsjkAn8NcXvok+0BUqGtSlXUQZraw777/cM3ev1WzG3NzVsdF4GiZ61jmF4hwFwpUc0iJw+6O26Ju/PlLq2w3rdjt01oCcD4apQq7Fw6nU5oBVOXlCn+sSK0F2wVUW5hgNRnEamIEcMs6pausJoCndGxagWDSIo4SokwnDbMRy6uZUTYFkqKRjlWh6izYV8PIvyxzNLdFDakPpfNqHLORtywVr6PAuNSCLCp7bVZ7JxRtu1exL39Ys/duVe09bFcrcANtKnzhXKF21LfXxX9e7l0gUKVIsT8dri27CVXvx4fWwKxDelQV10DSoEouKflpOnuIcTmwMlBVxAGLVvTJ4z6wwvTWOsdWbFu32LHVwnWdMUmgpoTRFVKCnPP8/GL8JEQeZUaASuCyhiokoS425n1ZFBkKC2i9/xAfGr2XHcw6BSZLOpxpkFclqoZ0gIoHy3Db7ufs8XrXvnq0a4v1ObtaAVSTyphwx4WpBecSVF2/6dwWuvJeFxkoGuIgpfvTY9v95jsrbW/xBBNM6VPGAanTgC4NsGh1ycqgawtdpQEzEoC2hkOWBWZyfV/p2xM0AKt4S5c/SrGhg/KIO9VFVnhF0Rsuz/ivZyMSmhM/hB7ay3mxAHW+XndwVQ59tH+U9xnPXJa8N1CAUvYyDwwQNGUSNcJ4wnq7zzLXW/bJzaot3sQQUeUeHn1DvOfr9rkE1TSJvUwAVMMH6nB7xzpf/MUGj5+6Z6lgW3paNTZ8Z8jglkBf0lcFRyyLXU1nRVolfQttTK5q+A9oSJkv36wLqAPKycCZcpJKqw65lLqSzvYMHY9T6EfkKySd3yRLooWoUkVqkS2q9KhDJmFMAqq/PUP5ypLiFPDxiKOUjdfIQDxeC82ppFamywzK9nx1x+7/uGPvLCxYuREk2otG6XMPql6D0cnJYUr3S2ZO4YWqgs9U+UQNxkqq2xStTKEOKL1pDRSJ9aQjCmiSwwoAqRV9bom0lHtrVgFYEafp9sr0qodDllu2VlxCFcAkAVkmeAjvu66JQ53tx9LTSnPy0bfceY5H76qhGEknkti5E6mhaaeL1YbVitjsxi5/zJhQd99cjqL2g9nI82SaztXZiDePkGoNLnp3fvxOMlY7vrDfEUXqvKsfQt5fQg3AwPE3P27YncWq/fZTBinRByWPhAcvwO+5BNVYCKFOqtAxf2KZ6Zf/9m949V9jcEpG9uGunhUvxXdOusxCyxy+om/KP6tcn+VQAWiw/91dXcNXKFr8CuDyI17SV7AM0OwruRuUC0FtfYDG0+7ZOK3UH486aryEqqo/Me2SRjUwVWWGWQ1HKdKpaqT/EBh6vMRkb0+JAipJZ8IjxEdzqtd4z3f+JjyN79Vuv2KrOy377slLu/POLbsOX2jBwP3mWR3hgzP16LkEVVFwVNSqxzhO6Tz43rYe/GCNbofutMzpeQZwGhfq2dFdaRC41lAHFPsbACoqAHClxEQqTRqQB5811r9q45NSK7cyOYu9pNzImyEX50FSc7on6Vb6tflyKLWqqwCGUtVk4ZJQIFX7KPYBqxX3cZizhXe3Bysv7f21vNXnbtgCNtwJp18IupxTUHWZyAtgiF/T/vOn9uLPfzLbWmXeOGA0I2Ca5pASQJ8XmGIYjccJG7bxE8B+Aam6jkvBH2o37Fn5qm1Ulhheq7o0qyYhWBaQX7fxTMc4e8cJ9KNPDg2Cj/SzntccjqYlqUp5TNFQfyaB9Tw0FrNH7VlOkco3BahKqk6LmDfmW9YubbBC8TP76umm3bz5V5jWXffB3TCLTjwSFUd68fyFcwmqKjIEPSopv81ta37zrXWePmZ6KB76UQXsKc4ZKBX5DCAZEttIuWZgXelus/4VjkTkhhBb1lIyGyuHv4CNcgEvV1gG+KBXzI32migQshPNuMLZWf8miSIZqhjCTHX55cZPg1K1Ml7guRZzcvTUjuMfv/v2sY3jyI5OhgKxvGIZqfDhi/yu9Usr1iq9tFzhpWEIYA9Xb9i1+hV6MyXqQXz+OLxyMjk6SqznDlRVXKHIpJfrWh/Tqa2vvjZb23CDYrVxsxaCE5aQKk1vlRtBmVwVc6yZjq+AXG4T8+hdwBatKlNbtcDdRnmOASx5b5U1nyRz5XosuSbNyplldULYjCehYJA66PJjOlWvYuDPvH5JrGoA1RAkjxwt3f7SPm+62Hu0qLKnT54CgVdVXqqN7OGPPD20YWEdxnhs/fJzaxVWbAUTqwcvf7L3r9/DKuYKy6/E2iuOh4kUxRhnTz7hU/rCuQPVQGNJQxRSZ91a339lzZ9+sLmWVj4t0rPWug6z5fVJQBoYLTCJBnKGeUyKGLmqYhp9DV8FBSYJ1AZNqwy3mSywbQ+Hd22zcJU1sASugBEMJ3COYew3QFfG1+P9k9uL9mL6GPj26PNBl+1z+pktVcLrlMMoz6uL72+RBw4dYGMM++710DjifR7Rd0cf3uf+Gy4FPcQbHspu70eBFBsm1h408SOGAEBDP9LL3Osi1i6DwjaA+hPb96gB1rDR3rVNnvt65Xt7d+sdLEM+oQ5I745QkeKuEQuM4t8vRbN17dyBqiqaBnaGLGsyePbENr/5ynKba1bqIuVJV4lYhCA4c8FbXucQAaTwIKRSDlgapFsqgSrOrlmQBb1rn83sMZMEllVCOTxd4ZO1rzWAAGItyzILIerA1EiEcpGEKq9TrH6qkX7pxpTWFED64aEqyOvyqHuvu5+mTpR+0tey45OkwAD+FfBKfWV5LZi5AZA+Z3tsudIzBqtYcBNVGGxvK911+3b5vn1y9Trqoqs4staKD2IQbeez7M4hqELrAZIorv1a3z9kIb/7rB2lpfkGrBEFUKWb0ZPknLeKexJNRqxDMy+gnEdavZlbgxsxP2JQS0A7pJVftes0I1eY5kqLoS60JPEzzKqDqFcasb4auSC5al9iYKrC+lJFzekXjQ6Lfa+lpyKZSkSv/Up2c1oUQLgBNOWxygo7gOmyS6m54guEAqRWnA2p1yXBYpeB5cfLT+ynG89s7noDz2VaKdAVRiExk1VmWgk80XjOJagOGdwZrOOAGl1qYX0TsyQtGa3BII06hwp+olQ7buTgg7fBcQ/j6LxCY7HIAJYmDdSxa1W+tNDgD9UeU1v7rNgKsOpBR7UIycdNzNu9r+5e5HctKS3MK2LJXUFKLQCsQUIdxz1bA2vjdGVHb08BinyfAFhKsJGVCw6FhgUAtfjUcmwDuv2SUnv0tlyVxXMo8Wx5e9W+fvqT3Vt61+YLeLQWGCcqM1dzRUbb52uzeOn8gSqgOcRRSuvRY2s+fGRlLe4HGAVQTSSn/Ut7JugvflOQOiDySpiJFBoD2bKWpBIAVDU5oM50Tp0Pcc7SLfR91dYetqyGOkCxnFXA5NA7BTJoyCGVam2DWqXKIm+M4nq3P1hhKIVSX8aUaj/DxXNW5Dyf342Ful/qkUitQK+r9JyOF1txFQl1291d9qgE3ijDQ116ZNss+f7jyjN7iknk9WsLqMGQVGGSoFYa885+n5nFazMNqsH3vogq8SxURunxhlvbtvr1d9ZfXWXRPZ5i0Ed3CxpZn/EaGxlFycwlCBsGcZTDwKVS9FdwwLLYXYP51N1npSsajjIg+7hyjdUEmCjAdQ0LhWmxevfkQ0hu8k0xvcMjTgwZ6W+gQ61iOiWA1fUJW2HKTMF1sGQxxJOoDZTlhA7Kvjc1/gzSyijo/fC19CW/Kn4I0XNLCgiPMP1Ycjx6yJ8bPZAdTJEC0BheNR+YQo+K/tSK2laoo6xQhdmLeFnlHTtb4uEudfjl1oY9eP7QPpq/wSKBOHd3FYBa7ikm75SimmFQVaXSFqjap+Z4dUF/2nv61Prf37c6Xp+06J5XJZWnPx8A+JTod6zPhBwJLMgZ/17t4TblR7nQwNVSd5WGAv8BSLA1ZqIs9Nr4DOjZ8/ISq7ZWmChAESK1Rl8BgWZpADlWEvd92dfv4o7KQ3P6tWifpqBqumEfyUNfdwlWz1CBtOVREZRRZ8hATKvcyoNYEXf/0hQU0IVjKODgLMuBAMh6JsmHg2449lFmDns0MGiBrNfDETJOkPvY/A6RcHo4Aaf5YWBPlNBgiCqyKrHo7Aki3Uq5KKx9Fo5OgVAW3tA53waQFI0FqENAdIjplJUeUahIqYUN6C8VHW94WSbqL/+wpFZ0q1gDPFp5Yi9uvWeLVxrwEmtccf88lhCsPMtBoCrJJyyNl0day+1g7P/tX6z45CHTPH0JPyoT1SSW8yxnZ9+0kfaEc3w3/iHnfdwGNq3MrDG5D5xjNdgltoWqlqswe8nU1p1CnfyzmIu8AGkci+sC5QCu+37wmBcDrYv0Cop5bFGRThvVIpUA8KR8CqQ5iI7BSqFAwRTBrwr7GqZjC1Wk2kbY6nVWoK3rGNVBLW+NWolBrqKVAVZVWCeFpzaAog6VM2272Dju7vZth21ro2c72wxUdvK2uVuw1a2BtVCbtAHeDqCqBrmPWZqm/xppdvOLJPbg+5PrBzDQOA08c8hw0WeIRWB0qVTcBu3CJltUTKeKTwDWH9k04r8OuQFaGn+VqLYJmnIi95w9BmmXmy/tyfpzuzd/B8c7jUNSe/Yem2lQFfEDQMjVCIFBmw5zhptPHlu+o/WgglQUoGT2iHvcFKmeY0SFTpXGY7jp9V50UDOj1r0yuGnPS0u2Q5dblgF9JEUJgQWkxZMI3mXzasE3AKkqq7jVAEL3NIRoqO69QDVHJUJmxDyGRqE4sKW5ql2tFe2d+QW7Ole0KwsFW7hSMNSvWAtQ71gTvkjaS4Ce8DTOrImVbxJeQ876gHqfheXAzkRiNcNPh203B7YCwL5YbdnKRsdW1lu200YSAlGZt+ZmPCE+IWykpuJUR/Rk6BZSfJF+VTJq2vQrOrKXDjXPSD8DU0NG+aVD9ZF/SaheiwWq4U9v7W3DVJN3sOh5+PKZ/eoWgkMZlVf4xLmr3jMOqpGqgEgHA3mcpXSePLL2yjJLlOheqB5+6EV7kX4CpEi/qsajgnlVjmGqXEdsTDcaoC0zG6vEJIingFOXLrSUIafCgSStwoKG9Xoep9OyD6Yrz2CaL3pYYAkbNikmruIv82fv3bR3r9ft9lLBriKZVjHAFQgLoAe8oz5IESm74OI65ayKR373VrpxyVLmNCi0I0x15IfIRBFxguweB4At2gDbapVss9mwlyt9e8gc8+cA7MO1tu3CLD0agJ6ceyTvqasQOW38nezoYAoEUPUa6GxKOeabSKkrlMdTAJW9JNYcJoFOWRU4ZSR9qoPwfo3XkJ5Fx14wWLXZbdl1eCCsDOAfODgpM3hnpkF1DBBIayjfBmsvrfvjD2abGy4VeTfrYiKqs4qme4oG2kli1dIs8kVaxNl1ua+utmSvHVcRFHLX6UZdwWdAA+aVrd+rzDgNUgn7SvTn6aVblQHCAiO3NQxjNO0WgdRuXC3Y7RuL9g42h9fnS3ZjPsd677g5BP8k0wRlDqlT8mQlkOQvoJoMv6mqVMAQvNpyyD7JjlMjAeBwUXCq50L8ek4Sb7VutoRK4fZS3j589yoqgb49Wx/YT0937MUay9ow2LnTldqkyobEq0ofovG4sp+EAqL7PnSJXf4wKAWgqquPHnWAHlVSao6GVZ1616NyJJ3qSM+1D3H1CVmbr+1u2bfPf7CbeK8q4jtiPHV1n5dm9NIMg6rXuoRsFEp7h1H/ddv68QGzpzoUNMXAdnH1V4GTBRgOG4k0JQm13m/Szcfqge5SPodjFhYW1MqtA2wD1wC8FqM+Lr05+KQ5b1w7dJTg1MRR+um9x3peTF4rF31FzDKLLFZxknGtOqASFOyDdxbs3u2aXUcqXQDQULUCplo5M8iSAbWUn/jtcQpcNKUGegpTl8OTExcmpVi/xVv8h6eQnMm3VAjaa75EHfXCElLzrcWhfXy7ZM9W2nb/0Y49We3YMg30zqCONUXDJVhnqxRl9tLg8p1D1YT8KrlQPlI/qRDxOoVEOpBkWnqSbNil5qir9AMCoOo5vQeovib4E+iutnpN+/HFI/vd+79GBYBe1bssSQJe8/4s3ZpxUJXOSxWGrUXX/9ETa7184Qv6hSmS0Fxgo/sXLETpS5wZHVeTW8+ruv+14Y5dxWVgvrWNGkD65Y5LeT/gwGQZRWWH0VM61rwrqS/QZzTAkNBKV8fd7P0YV0/A7tBYRtiKSSA5hyg4j2XClULb7lwt26fv1u3TezWkwqIDabWAeoKunte7WCM9niQdOvbrUSJNEpQkJjwV0xOfCechzkQq9dfC0+OMcO6X9MO7pBt1rU/7rVQBV9ZbvHulZh/dqdhPz7usmbRp37/o2nMtxcOAXwe0UB8g7SEspkSfi/QSYFz8ELkQOpLxoJwJ1hQOqOjOZdA/pMtvZUBVulSN9CcAGmikcmCLhNuv3PUE9wXUu/R6nm2tsEjgM7t9a8l5WL4AzhO5ZxhUNXQgeYPqhw5sgE5s+YvvrbfTpAQmdTIXcbZOxIXATAFY1JBoUUGFATQoo0+d08SHzgtfsmWBhQ/nqn37HuuA5dI125Hja6lNYE0NbIlpVTX0L8BR3GHTBejs1+NVPQOdpQcDmAuMms+jv7zOaP0iksj7cwP72b1F+/h9wPQao/dl/MPSBsqFSp7udOzmB/D0r/o3/DshAZxHwNS3xkEpGAdPVHI6eSfJCPfSaeZ5TuPqLOLwAABAAElEQVRbab2crBB0U7blN9EHL71ftveuX7VPV3r27dNd+/rBmq23KkiuVVZiYO0wdL1Yp3tDpmod/HwqDkU0yYO6elGCg6H/pMpHggsMEuxMg19U9zrl3X6N9tP9L2zyjOZIReqHcgjgurfsJqmld3qok1TnN4HWr55+Yx/duI2+fZFGkZbQy3jynVk9m2lQFdG8ojMC0V9et50nz+nqysCfqor05BLsrFJ2GumSFO7xBMCLZw6usF+ZxmaI3W6+37Jqbt3mkCKLLFlRBmgfVJC+YMQN4ujQrVI8LtWP0pWwPmSc9HgVHxhXDCkT6kUGnpgue5vVYD9m3fa/+/kNu3OtwEg+YAoXSRoMMp7gR5UxplbxxQqlveIdx627hwt734txTr4tEE9yxg2djYEhvqG9BrpkwXAbS4SlubzdYXXPm0jaf/puDSmpaettBrW6+IFNHEqGSRa86WWieBWUphirX7gYP46C4xx6pjj1Lj95HmhEn9lRLpk6mNLlF6Bi4O80SRfviDwqh71lmCYX8fKIGn+pAF5sr9iLnZc2P1dnwUiB6vkJMw2qXh4a0u11bffZI+uuM4MK2jrQXsAu/yTbjLiRy7ESh7w7TACoMp/KwemSXkvu3WqLa08YuOowcKRpAZIye7ZRZAQJJ8BaCUjylex6VW+cxf0z6W/pfvie2i0pYBoA6s1a3z4CRP/q/Xn79Xvzdvd63kfxJZG6/tLTqKPJuCbzdLpnb0qJ7iuPRcD1Si1nv/mkYVdRZ3z546Z9/cO2PV9H5eRWAjJEl0pAdBMFZR/Nn+g/Q/mdHnUj5WievLKJV5I/9KhDgSdTUAdlGfhrCuoW17QunGgT342pcSonJ+njeD/woe74F/geLoWx1nhpz9aW7f3Gu1zXTXhShXUOwuyCqjMsFOzSKq48t7Xvv7Yqs4nyGCaqnIWp54PEU+YCzzz6SvaSwkqOjjKtZoVWGL5Ed7UIoPoMLAawGvhm/al6x9YKi/hm1Ug3pkS823eACGkT0wqgna0hrLQrrl7Am9A8s7fuMoL/KZLc//zZNfvoZtmuMegjUyr5g1UZBCjV0WSJTJ4pfoX9r4Z7x/8NsR/tG2o4ULfiEAYrhRslu9K4YjcW8vb5t2v24/NNa3Ya0KuG2gD3iwDqAADJSYcA1UONP366zzoGF05HiZBhWwzwgzcknGu2lLxO4Wx6AJjG2VJynOLTc5w3IUkK/MbxxPhet9e32CBtE/8eD1ef2q9u/syuseIwV+FLOF5dDA+K+WjlnLx44rvZBdUk61qDqvv8CfP8X1oJg/8iJkXynC9yxgGq89KCTas01Q1DuEokdvSdAKE8qxewVNUaXdpqAGoFk6sqYItFk/2IQnGZdaJa2HZ26auLJSVXeGVKcb4vzMe5jPHrSCTXSjv227tL9r/99pZ9eL3EiGwA4JGhvCQIzxi/ikwn4UK86vvJn9QDfiOVgMkH3+psb+xvikQNSll55kFNta1iCrbwyRW7d3Pe/unPW/bFt1u2g3DWGbL0LbDKEZvM1lCM8DFhyThMnIwvn6Mj8UUIAjnlNwxODTGTcglVA1OSUBmUYqQUAvBMJIJAURJPSu2SRHbgLl1eAtUO9suarfd8c8XWtjftvfrdEJsEAaIOmK1vpN88MPpTvzHboCqdYadtOzijtp0tK6M/LKIOECknW9ZTp9uZfdBzDwH6kh5EBHjLmVh6LtkCMoJdYABLXq5uMVFAAzVVdKzVGgNVLG+ynpuzJvZ/cnodaDjuwPqRM3TOp4zeYzrp33+0ZP/5V7ft3YUiq15Sp/x7fAbdrZjb65IK5DyHJB9yxyuA1ZyCAmZYtUWmzP5uwa0dvv0Rw/TNljWp1R3oKVlO1VohHCWNi2q9bnjNP2+ESQBxIu0QxXWomoIqZ9M4SNGcftaYcjAV3Em0VPfGAVh5Fw04PwSw7kehATMC+0ikq81NW2muM1aIHTSDn3FMQDHrvf3e5fKZh9kFVTEmUulwt2m9F8uW38V8iIIK3dRIt1kla0zfCe1lqO7aTnWFIBRMHACxABtLx6kFEOma9zTFFTeCqE0qTBYY4HTkUe2OvahesfXSHHyPNyAqkEitIImXiZxIuB1AtG5//+mS/a+f1u29q0xHhdQajPLP+dPh2A8VwbGKIok4xnvqe9GQNIR/p6xWLdDMr3s0JtVfAKzFXQaxVpnx0wdYy8j/SPy8E6gnAgRodTxyYhyLIKdKgVD+SU5ItnISGlzRRTpU/KLmGYgqaPqpvE5JjwrAwish10iqHonynPDim3IQPjpiG73pG9cVZxd77CZ8+HJ3lYErxgoK85QHFhnJG3rdaZ3E86bPneb92QVVdU5poeSMuv/sOasyMLdYQJG0fk7USKkZJGxM2rT3UbrMS5s/CmJHWfMFUEUR7UxeBVBldtVg1lMZvwl5JP26JgrYXZiTqZysf9XLsYBLoqeSU2x5xrp7xex/+dWC/aef1xkowIhfEiqf0FckiL0SdOPYYSqRvF0qEkDd+7IacA2M3sI6IP9pzSrVRfvDVyv2iEkDPfTT0XjI1U+hYJyuY2DdG+PB51GVdfATJ3MnSTYFK/oDrPSAfEDOu/ySPql3LEw5LAhIH2OTCqiiUx0y2URMNnpf3JHwxmFL0ns5MVu8q/eCCZxgNceUYpyzbz6zF7svrd6ooGwRqIbn4mv+0ujkEAdJGg/x5Fs/kq6Zbx3JybwYCqy9/MI2nj+zCrpVFqYKOhWRfFyGJ/P5GY11ghEn0phm5cA5upKHZpI+F/ropjqsEcQgS4GJA2XA83n5FpYBV2FerAOIuMYkAmZ02n/+69v2979mvj6jNxrAcUBVZPsw5IjJ05+fSNf5P5HTl2uYjv32ZwxY4Tu298ULe7y5485chkitQ7qmQpcAMKJI3M5B3tVKeqMSu+sB1jwP6s676dRLG8q4Hz1qTqP+zOl/NY/KcwxihqMxRARn5+9EeOohECxvrqJblRXAexKznLLqnx0t9piu09nPIKgmhQNhh0wh7K6uYPC/xUqpcncHWUX9g5HldKh2jr7izAdJa4Ndu95bRvCQE5ZdgBZ3gshaeKbFlnWBLl0Ohydt+0+/vm3/6Tfzdov+fgVR7VCzWWaZw49dVlKn4AsWaX0eif53H1dx3HLVul8s22Bz27p9pH08YPXlb8HpEKt+BJlzQBzVNYA1pFjp1cATvZ38FuZN2KAmI/3uyR/HKSGfei7mcS+Rj5dngaYmnahfuoNzlRdba7ZxfQe/uyx3TgOmrx7vC3vTO93zmQXVIYMBfea2rz/80Yq9DqK/bANhWABVXQP9ZuFwFJAgIgvVel96aS3PwoAfnCvfpnPYtD4aXLG5pRv2939zz/72N1fsJv5NA6BGDVbyHeJRXJcijNhLGdYJ+nwy32Dm2G8+nmPWNOZF363jXjBnbQZqxKFAEU8CUByN2v1ZJ1iSPtUn/WklVDeRootvJQajCnidSrr8DGwAvmo0ZLOb6PN5Z3ohicuJJzqiAoA/XzQ33K0lQ7EOpvqyA+/0PjzVmGYQVJU/SaQMrGD8u738HCkr8RjvLSq3vUAvS+2eRnmrEQqSiAauFvAZMOiu4O5Sc/Q37ObtX9r7v7tmv/3FPP5OmSGFvZaYdmwXMI00nMM4RnghSmiBDyRWpNWr6ER++7NFt8D4/C9NW9tp49PV3XNDNPFu0vrEPu0MZX2UJM9baDACVAGpGpQSqBaTQSm8Tg0BVUmobvDvj8tqhAPq4smMFAVwd5LxmTbjKivb67a8y4zBIoNVXHNAdRrPEGFTSZkxUKV1EnAKVJFUh3T98zvS/1GubIKFMFVOx1k4PAVEOXlmBRqgo0ysltCrdtpNyzV69vd//b/b3b+5YZUGM/dlBMzTej4LkQKCVHGcI5FjyU1o9be/vA49t+yPX25av6lJutpEt2Rz8OHUhYAY19ntR4CqJHja1PdTvqhzLqECqAUGoPCLKunUHaXk5Rt1i+eVdz2LHkT1cxTGdBldOu6B90aJhE/2EAKarHaxtrOOSuoaK03IPhj6xszo8zMWzrTmqGjipiIbbVR6a+9amxVTy9ssJwIB8+5j80yTO2NFd5TkyE2FZl0hhdJolWFUyVUlPPd/8Nkndu9n71qlLkBVnAGAjxL7hXxWlVX00D6puAJWXZIkUsF282qpZ3/9QdV+e6+K164dd5wuGgdODo0TJ0mIEZ4uDwt74hZTgtjpA76+TDQXvUuPxymfv68lpTGdsqK6/vKLimN0twBgcEoDVL5JRcA2qrGjmI90ENO1d5+ORJMBNrY3cNOI1Ozf5LvRBCUpl/Tzs3B8uiW8J8eiSaRLAFS1mzAjlb6/tWkbT5/i7V9e7umgOI+GLuyeaLLTQ1Ig0lvtU4+1pa5+/IHd/qvfWOnqPHaAoSRCV/CQEV6GxyKDJnlVhYnNTpmTWywL89kHC/bOVVZCKMrZomTVlKjgjKuX90SUxHeau1DHlHp19bXJc5m6/Jo4gvmiJFLAVEtKx0EpXQ9gJn+oAtK4RRFo+jlQzAoCW/Vb2/02M6vWbKe/wzm0FSnPnpyexv1+xCNnFiJtYiICMel4sjxHd33Dmixbi8X6qGUKOr4ZpuaZUfJwHxZ9NUW1hdv+0ru37RqAWvvkY8uVglF1ZObDxXaZnxIPBrvgAvqUm9fL9uvPrtpiDY9h6Ktz8ifq3eVZo6gAlc0BlTELAal8ovrGdNO8ZkwBqoz4D/E6lZMFAMArEI5BQEeFTLZ4dcp7vhG+Q/UHHHqkYYcp6juoqxLl4EgNOOUvTyW6iGdTieytIpkoHxU6ZGPZ4eYK09OactSgEApVDJFBaqDIUX9VMcScTdY16d66atf/x7+y2s8/s3wdS38mAIiuYob0ltH6YCqLE0WfIjqTBQauPvuwbj//YB5ptQWeSqqbYOyDIzqtO45SSnGQUMPyJnTnNXdf60lJjwqgDpJuv+b5u4s/fz6AXAS600yyvqme1VZzizXHtmiu6MUqTZ6T00rJ0b5z9qCq9EKhEZF0zBpMfYyrBx2mWwY+yMD0aOX6ytNDRvR7DJ32luas/tmHVvzNLyx//RYSCd6XZmQg5ZVEz/CFIPNJINWiheauA3/2fsPeuVHBk5JMqsTRsxRUkRRihaIbL3d98jCFhOrTT5NuvztOcd0peYivhZdP/VegKq9q24yxLG+sA6oyWAtjMbNG4Uic2QBVUhMJ5GXYallvk+4HBv8aYFHQVEDfXJY645L2FM3ej7fqSbI0yh+pJMe/Pdb77c+Xrf7pPbvyV7+23PUbiFk1endy+h2fnL08zWaKxJMa60dVBe3kNF0r3t5Gr/rLny2x+gLn6Cqdd/WoykL7swzwQAhJgtQjlL4UY/4BC/VpxpQk1bCstGBr/HTov8Qrp7kPaVXKd7FV32ASkBYHlJw6yxw7G6CaUEgk1OEQ7zSDlRdWw6FKCYpOJlJPzDJJSd5ZBhofB9ekEokFu7jwa88xiPLJDZv/za+s9MFn6FGXICPmKbGOneX+LOn1Ft8OXf/EFgBW1KQAObpeYGLAL1mr67O7VWtgKF8EaINEK1hIE/gtPvqWrwjMx4CujrM2cYX2OEphtH9YFKCyx2nKEAlVfghCavUbQ8iJz7xyHhOfJZvXx1gvp103pa6Ah0nzFjrVJkvVy1mQDLum/aWY0+PuJ/HquLG9zftQJi1hyai4JzF/dRmn1DgEgR/dYcUo7qDLGp1mBykKiPEZe6Y7L5pK+9Rlrk+n2rLS3Zot/OYjq336ieUWblOBGhBexkGqdar0WTgKBeS8xjfonAdQS0wKqKEHuF4r2K9QA+CKFWfh6mkFiTaAW4Cqo3xnWs+6OkKmisyn18oFQ7r9AtGBe5zCWYoAlQErB1vVSZ4K0BpTwMWkifDBrvQx4BogLu7jO8ffO6wTrVxdbrV22ND/qrES2/rN439j2jGcPaiSo0gbJxIu6ppr69Zap/uPpKrgRUXB5WBeB1gvxJlIuqdvZn4iIUFU2SB2ix3rNtpWf69q13/+jjXeuWO52hwEFZjGCgAd3QZ4ZnJxLhIi6u3HgfIR8MGtur17vcbsqyYmVnLDKGCdgYZLjad0paRr6Ab+D8NoP978pQqYxSBgF3t24WdZAGzt7uARlHyMNRQzl+z9+OJUExlxQB+VbsrauFXDUcVgh5kdAOwQhgyzrKj7WeV/bdmoonsThT6vX6DDVMNpyjtFu/LJNUyobiKhXqfbX+eZMD/IcTX8+JvZz/EoIPoXafAXa3n76G7DFuexsZZRvexA9RcK6Hgfecu3AzgJULUcyioJlfd+PE8BrgLZV0yn+I7qZno7C1YRzTSLss8gQQvzyi0GrLqabYm0OqthJkBVBSd+06qew2bbcgBqCQfLRosk/Y7WS3J/k9L1iMrOnXorC5MU0MCJHH8gdRSbVljq2jwzfnLXcUh95arlrt5jKhAeqUTsGOJxuvakj+Nz2f5QFFCFkkPvd2/W7P27dXSteFdzA3uBwOnyrBdjUl2kl5SUqmWlB9KhMjBlJc2cwjbVl0TR/VC1/L0ktbG6+f5QFJjeQyEdKCSQsAeAKuKWbaICaOFkxVe+iLw7vU9OJaYzB1XlQsTzINBk7frBDoDgC/xxZ3QzPhT3M0rRmLyT3ruuZO9HIJa6eIWO5Rstm7+L1/q7FcstAagL7zDpH2epea2zpJAQVmSMm1/Pfo5DAVUovCjaIs69P7q3aFfmtLrC6QFqAEENIAWA1JCUZiFpVtQQKXVYRDLVKqjoUmWf6npUJGl/Jsn4gVXuOIR5y3fDRAXyQH7aSKrrDGJLUg3Wqm8Z6Qm/NhOgqjx6QUoyVfcfUNVMKo3yZWEfCkwAqopQg1MwHvaRvSILJdZaVrhuVr/L6D7jUb3aouUX7vKY/NhLn8o7s1Rz9snieb6k4cIaktV7SKvv3Zpj5VkUgACXe3ZKZcxH2b33NZ3CEJBKATnEdlbj4+ry+6CUXPYxQ2qAZDoEULUSqpZD0Ui/LD7Dc6mEzdBhYHVJqsyyxAfw9u4m/msRvNRozFA600lRDZuZMARU2+tbbBtupuIDU+Cqj/fPKgVPmXqqsM5o1KDxSD9dJLxL9QHUdrVpCx9UbPHnDEgtMjxSrlh1kQEqSaka7c/JGCUJGU0jJaa6F79iBGA30a1+emfOvvtpwzY72APnWSHAgQ8oE5imvqrLxwkOqETgI/MCVv3JWFnSqeb0o0cdVO4Dqg+4xgi6QN4TwxI8npBxCiYkrXQij5PAt3jXU+TfV15wr0i+Nlur+AJgwsI4uW8R88m+MkG/k/3U/rGLNiP6INYPtmECzaSiBRVzBoN/vTt6av+ILs1V6EANCv6SJI3gbs4l1C5OUto29y7LK3+EUf8CQFuiElevMeJ/B/Jh4yNQ9SY+xHFpSHYGGcVQhdF/HK4sFdiqwQpAPA1IiJO1IVKOxgqOk8QxoIo1iFPFSyM7RJ870Mi+pp8ioQbjfgDWZ1KpFxhT4qk5ThJO7N2QQiGrjL161sINYLOH9cIpqlSOmrmZAFUlwhOiJambdFWYPeGeqWJuZEI1u+UeU3k6e2+5Gb1PLCHEXOry98rQbR5Q/bBqpdtQk/novWId6eQ2x+hTjVF/r20culYlI+hJFpiaPVkCXKkX7M61us2hiSm5oDDdr0ZAjbG6BhXQDHaojPRrtlSRbn8JD/6oAARNUhU5G8WXZnwfOVWKijbY0OzC656D2czF2Xf/oYuIJplL5mf6yTPyr4RFYqrM/Rgm9SWV93SddP+yBFWiIO2IcAwwYIvaK21afhH/nqyfVLnWRXJt0VUq0+VfsuL8B1Ssq0hEDFipcYoBGo5C+vroYnZwLArQ6ElavYIa+/Zi3ho0fprDLtPrCGmhPILEmAZHle9hQnxHj49ekQSnrn3ixm+gJaW1HIrWmpJ9airy+P5hvjULzzjLQtMe09fdpCrFzrOQvpiGM5dUPSHiK3GF7M+QVA1QTSwpD+j+zyg1I1Wnslce47Y3Qg18aN52i0EHDMyvdG3pw7I13qdpajCDqohSH6AclBYsV79FBUNijTVPnJkG1L1RZ+dTo4Aql3SrNxYqdn1OSyyP5yKlYPCtvhdBNO4VSQBreCMx7g+2qIzyM+Kfc1vU6D3rrT55di+B/ho/EPW6LLPeasP38LCbWZ5dqg788tmDauQK7fu05E3MPLqa3ietYQKekqSSw8mc7Htx8pFze6a8jTcdaUDBBQ2kkUEBaRRA7Ve27epHdWu8h/u+OXxj4o1+gIjUZUBqWF5gwB8zAAZIvMLpZaflRabbDBS4F5IgQD0wpFVWVbg2X2Iqq2ZWAXoOD8dMZ1KEqjYBTCWh0kF2W9TELypdfplO5dTtx6Tq7YK+cJZhzKuSsrtIqc0Wa6zJdv0sk/Wab5999z/STKLULjOpsEMrYDLBmCSEU8uqwL1X+irxxfDExfwNefQ6mrCQ2uyBBiHqWEqgR51/F1vUd9DgVQFUjE4KdDvLbD3Mp4o1eaJahHYluqK0nx5dwooT5NvLnvFm3F9M6k49V07GpNvlpAsDig0MV29gjFFl/afNPtekikFu1V01cnup/wqr75NQhxRejI0l3nJ5Sg0qplIFOUh5RNmzzhSj/kOWQ5Gkp88FAA4R+nf92j4fSC4Fy4CD75/GndA8hZTTl7Vtpqu26NU2UoYsp5GOw35jdkBVhUsr1N3ZABjEIGJOhUBMbu8JuiK2ePXOngfP+anyF/IY9GFI89g9tkota2CHOke3P1+n0hRRB0CzvFz5IZkWSvNWqAhQqcDYLXKReKKeRVG+jm6pan6YGn7OKTy15I/YkQNvCQWgOFrBCOP2VUzbyqz3xOQWVgrzT3oJJO+kKP5KcnQvecw5IdQM1YtYR9TlZ/BGU1DlbYoZUwLUsApqokelYY18pA94nK9jAT1EiN8NZ2f0SzojG/aRUOUDoDvDkurZd/9VTipcmFB/O6yeKnvVvisBz6gQZ+KztM8wjvwhqKUe4ASlny+wHArOJco91pUypNSGFRqwfVhq1gnpzuYKZSvVr1qhjHgkCVUtehB32UNsjaBkYboUEPooAKJhS2jMroRz8KtXG1YpybOVSpOHXa8dXwqvHu1XgCpvU8humpacw/bUR/kf80EGpRiokoTKDb6F7CRQVdrOXRAdgzQvao11qikBYcbydPaSaoogGtHrdNr4oQxMJzhRGHeQEkZNvXOxD0NDo1Z6AHDKSYr0qPnFjl15j4GPJSC0ilTPgnMOmjzXk1lan8pbWkSXVqceScEvBuTacerwxSb0dHMXwSshuCaxNOp5q1SY6cT6a14QCA5DGslQwnz+tT2HvcmLfEG5arQfY/6hm05hNiUnKRyHkX4BLu/6z2TdmTzbG//4/LDPjd84iSOlAhSQqoRDASti10l8aCpxzhCojlseJ6FwlQMBgkb5JsyBppL12YzE+Z+kyaO86OD5Rx/Wx/awhfRRvtKypU9qVn2X+zWmGWoKJIDrNONXkmoXA/9qgbWn8oAqkqooqztqq0Kss5n3C5Mqb7wksQae1oAri9cCrFUuab49DaS6r5SxG7F7WatwVIqHDTwr0JYFSEEDU8EW1Uf8NfqPY3IHXL4tLgozqDxhow+cl0ZWjpbCZBeyUUBIIOFOv1FOZuvgzEFVxazN3f7RlRlJpV7iMGXCE+EpnYhRFSYZJFy7AL8wkCY9qcJ4r105Zd5zv7RrhfmmLb6fs8pHVFPOrSwJNUipoTcJ6+Vx4FFiRhXmVKb1pwDkKKk6LS8AiWY+C15+SmWkPcXEtfn5hpWKu9aRakuY6zwe+Zi9F+Ke3NEojqLzW/H5UFOGubAcSvA4Rbe/CGirAfVn9SZB0qwkO3hLPZbzHJQvLQ8khyqJlDBz2TlzUBVFvOgZzbOOnKhEGunAScgD7MNDXJNeaPRQfPhC7D23ibTCILEzTYGR/gGDUsPatjXuDK1yj248ZlRD1pxiVCrQRrn3CsOeSpjPM3glUMUCIHioF/kkw0I7p6NeyMJUKRDpuh9rwr951DBzDZYGL6LiYrXgseHwwalwtld8xK1daBw5QtL1EX157i+xrpQGpWTczwqoAs/ACslLetNBVTGo7pyzoGQr/ex9bIGGR06qe8ILXZzBMBOg6sTB1d9wazvBT1GQze05RLhIPHFuPJ5Bah4xSaO2QrmSvsgRj6qj+uAbNGHGlAC1eh09KvP6C6w15TaH6OlGlYf3g3oE6BT/aYXP6hzXNPKP6Y7IJrr5XsdZOBEKRPrGvfMqXVfOywz415hdlUddo7bQPVR5ib8KdOILBe/06piC1mysHNvAB6YYoCriF7WAyVT5IQNTskdd576sZiSJ8oH4bZd+SYDreUcJ475H6/vZ/ZEgoLSHdDuokq8OU1VbrFU1lNO1GQxnDqriGe/IoGMKrv6ci7iY7J05dKwQ95PMEe6d518xDv+yPyXfrnNjj+GUz4SZx9xUc/oLTEUdFKgwctg5QYIIsAkNNOKvzSUT2PKikm0WizxVLsIzxwMHNpUGEqsKg6JhQQu/NyqbEW+TqSQODUcJHkM5JoNaGPcP8IM6cB3qIwamgumUO5r2OFTuEVT1LpF5+SvSVOJ06xwEYYOSL3ANtEquJDQN92YrI2cOqiJHIIx+AwsFEulcG2HMeeE8eSM5uQA7MXuSX/Sn8os6QOroMdJfXuxa4x4j/e8ggVSQUmGmvEaNNQiyp44EanFRNdlBNTnWg/xn4YwoENmYz6sYHA+8PJIb4aru7JNANbQCEunaOWZgalhYo9svKRXzKY7DciiaDx8b0r3RnPPCV/1PpFVRUFSaZacwMwGqgQUCQ0X8jC3UXva4WOdi9sjw5J+unWZFDQHUYaFtlesDW8KNX+kuz+DWj+UQ/HE9pYbGW+89BFFXc7xAIjdFVn3CyZucxE/ueTc7nS4FpJJxO2P26pTXtM5KQnsvJ441WUMhyGN+GIoqHPJ8qAmyRXUJtbQCmD6iy4/plK8vxYCld/vFPypf6RoV9CEvdD/b7yfWtf3uxWsjLIsXTn0Pn5MI0UshpBlvVW3Z4M5mmCFQHRPIl9NNxPvx1Yt8BMc400gq6VkehyjFBraN71asdo9OY12mUwCtdMx6TpvXF/34iyPiBKBNX0s9kzocvZAdnCoFQsmoIFKFkTqMidElhaHcsIAkctI8kB5VEiqAKrvU0OUXiCpWgXOMl8MLFIJsmuJ0J06k0OxldOZAVVgat9kj17RTJMagQijPXtuoPOjMcnTza7erVmek3xqYzMipMIfRpjxpruNLk4lSPL7Fg8nb2dkZUkDlzOe1jUO6nHRnrAIL3X6VO70XOUVJbFGHWrBPM6Z41v3qqsK4KKd3x++Pv3G+j4IUH6jm2RTJ9qHkrORyBkAVYkUU1T4V4oi2pC+/xU9gGadq6snzeSggDQxD/pBGXJda6TGnv2BzP8cf6iLeeFjEz60g0lmGTG4YcT6zfalSHSetvLmrrQJO4MPLWg0s5nQ58UACqCwrPSxg5C89KlNQ1S0e9YtHIBPUCdMi8pvTPZ0vBaFi/7iiwBF7sKKS23J7nvd/5yyvzgCo7s3+HmDde/vCnQtMMWamey+H03N3yraAk5QCJlQDPPrnZKNH3UlTxeuci6Mihu6EKxeONBc1Q+nCTOeRwUVfpt3LVOXOwGQeiVRA6l1+jfTT7QdoQ5dYAHo5yj7kMhJO+3icJuBsHM8WqEKnILTSFsnE6hIwjEYxuwBqr8wKqAsa6a+7F395HcphBRBZR0zlkskb+GbkuHfkkCZV6VKHb4gmu30CFIi8LUCI5erg4OUi5hdIapNuXaCqwUmkUnX3kVKDgT+erry/djkKM0qwkV7nIdczBKqQKzKXM/R5IN/xa94QY/BOlSmoOEmZwzdq4QazyipaLVIu4jTC79Xu0B9SxXVpxxslXttLxr3nh445e/BtKCAwiFubmVTyWK8Qjf+TM54RiCaFI69TcuMnqdRnS4UZU8HZNOogN3TVs5enMD23gVgi30yHMwdVEctp5fwRTFACxUZ3ZpqAx0lc0KMy2r/Agn0fFG2Ogan8PDNFSnLlRiWjmVY9OywviWI5JFSB8RDrciep3vYDfmKlPU6is3ePRAGVXdz6DNSPlqb2QqWktKe3Il4IT6rLz3RTzKW0WN/AZ0u9xJEIU5MFtgouvk1Xdxoint1fkcf5myQGvp7dtJ45qIo0YUQvVHop9kfnh4aT2SVwOmXBstRrE5kGNDWDqtyxpfdKVr/LKdJqD2fTuqep/QrJLpwc4lcSjy/Zofmq8W3nwqPGdIiPZY+8lgKR4tqrNEKJSKk1hofRM8702CHLuJ81pYYl+UWVcT9df1z7BftTXF3JN6oHvRnfTi5d8J3n1mFCXiwiDWcv07GEzixlIk0gllPLAXUMqmeWrKl/2OVHzXJCNPE52gxKDaotq9xktJ85/TlmTrnXKVGD/6hRdtocKTXAah+zLLyjm0QjL+Gjx3KkT2YPjykQSQ0761DaU+17eMhpddT9V4FoQAr7Y/jBhU4XwzTpQzrUdXCT7j6A6r5RcZpCYXpDG6Ta8acu3RH0GrBpRmGpeObQdSD5ZyBlseUGcCCYADVuB6b6HN5wv6ZkDDfFjOYCqDhJKd/q2/zPcXpylcqEbaoWM/NeoA9WhMoYshpr6pszLqcbfdZFH+yy1tc88VLCIaYgH705huyJt6ZALKa4pywobco1j2Nls/V1eiI9TTFWWWiOlbwBEDSDDuN+y69TXkimDqgY+cvA3wSoiicEB2GX0pILb9gFfnrDQzN+OwzQoioBGwb4U82XSlYpV6ECF2YwzACoJlRxJIVgnDqxLtiSH7KxUxUaaGZMZcdK17tW1/pSN5Amy9gjqvq5KBLoocp2dJbhLVQH2BMgpG5iy4pDFq+2gaoJpbPdqVEgoKt+pUvd2t71ZYJk0xF0qEClAFUroEpKLeJs2kf6WWcK434NVo5lXY5GDBG5Y3Th1HJ02h8aW7yEvAomCqwUrO6/Q8ZpJ+gQ31Ntm4EQmCQaSovhAjumGWkGknmMJMjeNEfl6Zd3rL/QsipLShfv0J0pUZlkj5gC1GN8hlcBb60GoDWLTP41YwWckaI+XubOx9uq/964SemjVYG1zA0yZx8/oF4c+qGMaPwshw5VOlOZTklKZUlpK8q4H/WNl52evbxBDUncnAqQQyt9RfFrFikzA5IqAOoj1lCvUk1oFBhJv+LP8x8koSI9VhjZv7JrjfcLVn+fGVOYUllJkiX59IqYzqkuBDqkr77pWN1/G9LNHKyz0so2DKhzAPXVD7wpquz+21IAQA1acQkHBZdO17cGSKqsekuxqlcSBioBVh/pZxnpsub0a3BKI/2SUuU2h76NN7ZH54O3TfrMvefiOURLqoN2klSrpcrMJTUmaAZAlaSMpLSEeFDQ2SiextSeg70KXSFdDWTI3UciHV5p28JHOEnR+lJVdfckrcQn45v++tv9iF5sWL5av71mhS56VUyrnC+h6RS+8HbpunRvqUzHW7c7tOWVpjVb8jKGt2qpegS8PgBFw8pov5UeuZSa03pTUgcAqJLJ9OyYRzi8lEGcm9QTdur6511enU1izEafMNZ2RvV6rLHUZ8DqfAZ192QfqqWlBWLKGHKJHGLMtaz2Hu7f6PYXFqkoI1vUJKeRBsfIuOQi92RFGvrdDev3qKAm13C6M4UPHCNtl+/VAAL6Fai+WG5aq60zDVUS0Jeq2z/Ald+g9NxH+nPq9mvAykNWXhAJSggLElpAPnXEwtXZpc+ZS6piM3eoLBGL7n9p8Ya1n79k0LoVrIF0/7wEgZc7ukCRTpe7j9eHXIXlH2zDGu/gcOp9Wtg5SaganJCO1XPvOrdQ00btceCeV/IdntflqH8Oj4yvi+P4suUB1cHmTzacf8Kqqw03RQkM+kqk2YVpUWBUzwUEasbooQy7ttPN28omfDAoc0VVDkmVachWZH2p8gMaWLr9OdabglPc+bgKUU7IXTpjD6/IY9VE8CJPlfvEzfFJ6KWMz2f3aD9BapznAKbUL+hSLVd8za9Zzct+OTn9tIphZE5VqVhpbt5yxTLM+GaGOf2EvvmLsqNTymUEkyt1rJPfwHRqwBRUbOuQUHMldQF5QvUm2UKs08mvFCd5KmG+j5VBa9kGbWweh02A1uWjN2cge+L4FHAkU0nkAFKz1a2urTX7DFLhG1V/kkaTZaV9YMq9TgVb1BEvSD1A4+i61/1SlDTI+926qNcEsaVC0WrVKisKzQZ07Ufr2UkZq03mMOit1xtWZJF0B6bp4Mx++T6Ra0E2qSAV0sWjy9/O0f2+0rQrP4MJbqAf8xVQPWdjRJ2iKCGm0yZv8yhRbNDbtH6LEeXhDtcB8wxYT6Tc948UOZUFGNu9or3c6Nj6bosS0BTUsBzKkNVPfeaUzKi49ip4wieXEDhfpaU4OgTJXmVsVOvVOoNVLGjpqoF4d3b2Zw6qrnnU6LSU8oWS5SFYVyurnstRT3JDXvKVou2WcIhxrWOLn9asfIfrVcxn8DrllSfyyUhUHV2ADserTAVeL0A7DVAZOtVeG+9GWALkZL7jTdUe5hPGZ2HKFBBR6auw26KXv7LTtzVmuLVzOBx3r1NykIJvVE1H5ZpG+vcL7qQaJHml67/fwxfyWpD2nUVpYIQV+i8BrHn1bGO1mbG8nzmoTtBDRr2s5ZsvsMQy23nDVW8a0Pl0BjvWa3Rs/uO6VT5gxlQDQEvm9If8RiQTV0TOSPbxdIIwhzvx2IhaZlQY8hBzkwGrZaRVBkAws8rCKVDAi1Zmcsxs43hts2c/Pduw/5+99/yOI2fSPaO8pfdGorxv85qZaz7cc/Z/3w97z52d2de1kdp3y7S86Mly+3uARLFIkZSoriLLIMmqzEqDREYATwYiAhE7tItGZguDFCoZYqPKOOWT9jGC6OJo5Rye8Hxv4Rp1cku2Nfwv5phN1a+ISlX7A1QD4VinAFW9id6b2xtw6HxZ+t7dFHHff9BdJtsH6E8HwQDRzG/b2FrRCisCVKQQJ6HSzXg+WeeP9iE9mpvwIDr84SUhJvdJYTSr77+2+g5BjpuaCMAIwP1JAmDxFfrDd4wFvE8BTUWVo/+Tl/v24u2m1TMk7sv5LKhNZk25fFMkd2TqFBfLeNUV5r9fkQHf4/pG8gxypSpmC1YpVtGpavjfnzS7cOu/6OVBhY0s5pQ8ynzm94pgbj/iqv76i4DOLduBEqYn/jAqZJBOMEw1yjtWWm5Z9TLSImH8QgZUdZo2mLbbAk+oh+zS4oqibK2VzljzxpuAanPreyOuoFl5nGOHO3C7Kl2qQywGCghQ4feb3ab9+PSV7crvlHn8LXxRW3ncpwia4l2n4JGTuNTCuUwNxDGE330siZ03j0UWjVrT6FNk5y2m87RiInZ5Yp13dT54v/6QVKlmXY0oC0AVIRYGq4YiLLGImP2mX5V9X0Aq2E+r3gBYvblD59mw3GqLYT+Wfub2p/KAajoJiKGG4a7QWp0m+Ujc7aJBQp1T+Xtc+S1aIDEAWls/WGvjEQeIeCQDls7h0150UVy6SoEtxNQfX+7YL69f2h4udWlmTFleWVAVyo924Tig7udag2sbDiRAkAionhW+n/iWSpPGToCkSkrvXBP1ILDaX4KWr7O++0JSbVeHICq5MSx71ZLtY2gpCK846Iin11W/LM6wJkjF1R9AbeQIYYK1PzudsrHVomWmAdI8gJZFetVwH9BqumF/J3qFbZ4ubHbx+VSm3KjSTabH7r62vc3HVhz7HZ/VcV4Eestr6SOa+goN/LeaaY2vV5s1++r7J7bZek28Byz9TD81dKqWpl3QcrTo3B6w3pU9TF+BRtlM3qrlMVSD+eQl1J9P2Tegqnd2CreqdLXMMLWIpbRlmtDnWx2tTxIh1OX7QhuiGNykLhIwG3zVmRlVJ/1JdjJlk2sVy8xgICpgmCKoSYsg1LxYgbZDcqGeqmMJTaZj1yduijYCU621SFtn8gJobKNXfWb17Z9xV5u1dLYEDZM3vbtIJx5dQilH98ffp1Ggzht0HQvV97+/tV9fP7d9UqLUNWsK16mWRi3JEgE1UOIj1xAsw4zLMhNZcngJ9fPSF8P/dr+Wm0SFDl8uIP3h6ykgBSIEO25IhCTrMgNcIEVdZ0A6bSJxNMh2qoR9jSpBUq7kLL9KbYt0HAeoAl1JsigK3EfP0LuKO0oJUPlI95RFByC3WLmbp5mq2tx7bvWNn621g9W5SUjAdmYAAb6j8JH1aS+C3j3HIJcsKtYA1ec72/bw91/s+fYz28Vtqs700yY5p1q4Trn2C7PUtOW/7j49bBeDTM/Ddffz/UsC1RzilsOGw2f0y6++AFURw7UrCJUuMjdewKrI3oqpqn/291O7U+doKNC0ALW4bdUV3DxWeAjm92tOv4b8Dkj9ABw51asKkqfsIe8TcGQlcPU+qzKqod9tbFht6zdrbuMJUPeeAB5Me1idYS86IbfeSWFzF1vAT6+e2+ONx7aLhFpHQm1kaCe8iDXLTuOWuJyNAur7QoAscUHyRKfKpXN9prc8/Dz9Aaq0SE84hv/ZoqVLVUSsAm92OfiKnP5ou+rnhrCdnSDclK7BsF65pGqFbQxSdZu4rbTSNdvPEoQ4kVJ1pbPmOvGUJ3AibvsJeruRVFWBsWVQS6MCyDCrqrX3xOpbP7JmQgDmE0HB6dJzgIreVncgSxdpOhYZU2v4om7W9+zh85/sVf2p1YpvaScETQFUW9KlAqxdW47cv2vl9mlBClCUAw+K6FWzqAGcaqtP69o3OlVJVg5a00xTLc4CqhP0eSQ/6QQ7Flm2nVjQsa8Xm7Ke+5kurFsMN5xxSvvQoWbqtl+uk6wva9M3CJlbZjoo+6RobWhIJ7ByrwJdy28+2nAA5rYP1zjA9eG9p//yHhEH56hYf5+wTzcGzClcwJqDlunGcwxW/0DPV7JqYYo4BNJN6cNJ7XqpNh01coUmBx0NQvlxHSgg6mzXa+hS9+2/Hn9rD19/Y5tZANW2oLxio2oaKu1DPqnOL/WIoODIfQC4h/kY7nJ03cmzo8cG7/dxL3eRRT1J064zWPxzQGmFNCoCVVHLxQo+aLgf+dC9lyN7f4ePfFR/GmTMFKw4Pm2FsUka4gVjvkCETtDioyF8k9YuSbRRqFt+NmsTV6qWnqWjILW2cPB3YffU1tUaEjDyA39BLEsbuPzT9uJb925/dENJq6wUkjDNBIDm/hPb2fgGw9WPKH3XEZ78Ob2oy1CX6Rjqn1BOajX8lH9688T+87u/2bvaGzyEoTWR1pRWmlYDG4ABSapOWoXmcfkoCsggrI9UWRVmUs1Wp5zE2s8U7ANQhTztVzMtlQkAhclxy0+NM2wKusiE/se9zj6KNWc/yQ/XAXWkVDfpkyF/jQyo+zmkjrGaTVxmGDKFxJETmFJ+Ryc76W4fccpJl37U/uPIoze9Q3PAVfq8VJPUHfu/2e7br5i5KqMVhjV37KNuEU9KKCCSadSkzy7h/Z5vvbS///xP1r8zk4qA5Mip0qFKJnUNxEmpSQtIVpGYH0EBCK2hf5ZOVkLgmihUHah6X3G16f5bLlgU7CBIoI/0qBPE/6wWERIFqg4K/ImuMQrBwskd13d9UzeTpycSKlJoPbtr2803qCZqtrBWtSLh/FIlRWivc9xDVz/3FUcxGmgWEG3WmGW1/jUZXRcsPT6FT+0MLwU5sPEE/sSEmnqifn6qpJrnvYJGEvBlelIL3dzfsq+efGs/vPrRNgg83VBQcgVJgd4CXw1UnR6mTUvt1AA20NadpBPjcpQCkNHpUjFOjRXKTFFl+A/dlKfKo8PRCy7+94WDamhO0v25Do3UmioQhWa8TCxSdrr9AUjbZycn95KAScOnPi06SY1EelmMUbNXS6RDAfjHiVeKB4Ab2oW+0cvqdKnsHK5UqZRcrB5b/e3XvDZmLD1Fvp806hZ++WWAHqhLdDm5GLWDw/TQngbtgtep7dZ37NHz7+2rX76yt7ZutTwvLWaytbAFeGt/QtMwjHCjstCOT75rPAIFIBM9jdEVM6kA1XEM2KU01n/tfZ8tfUOyCwdVUaKTPq65FYnsPV5FApQqGgLSpiUVOCK7E/w13aPiUdD2JadkXMBqKynVSjs2ucqMjqsESSHXlPZpfr3eljJqqduFUrpXr+6VFGBBHgE5OnwdvV9t/SGRlCpWKk8SGUzASuJFp8fW2Qmhu1eFgSxJYxDXgY8Aq9rjTnPPfnv3FD3q3+3JxjN7h5Ray+sK6VBFv0D10DKQTgWuvsCBpMd5VlrU0zRwxSNSor+p8gSAKkiFnn1Mw74A1TajoKLckFJY+HLTCzjSTxASFLclDaUAMNdM+Tpq+W5ff+aN0Oh1od9u84ohfROjVB0dar2wSZAUpqBeJQPqlKINIY24OqkDef62S2pvnLkyPb/A1ZX2mMZoksGIYvXH2KqYyDA2QQZPKl5c5uUlA6EGV/Jv1cK3Lhy5pfOh2RZIun/aBW1xB2+KX7ae2P/+8f+1h+9+sjdY+esa9ifnuJGXa1OhQXBAS7uB+Z/x+3QKSFLNoE+tFqdsqjpHa8zRMtU6Jcjor/+WvgBVRxh9Je3OeCtVZldsvQSoGvEnGU5Jbxn0UNqUgSCc/sfImrDFDc98KhQnfXLPPf72M9tWnDObulay3Dx5hgp7yCF1FOceUHXvpIQ/Vo0eX92mlTo1H/n5ZQz9X/NX23v5f5gE1rT83F/IE6ZGy8sjQKq7cBCesBcEDFTTOnwU/KdmL/de2N8e/8O+fvXI3jCnf4eXbEojF7ULIapIFi4PGxyPy1koABHplwqeUimMWbXEiIpfoqKUK16vepbyzufcCwfVQ+8atUXpUSFdaYLACXxqRK7a268z79cPsX1L7ZaKOnQUQYzu68sVgMvBf5doQoXplk0TGzU3xbsRVUALC4UmJOhc+c8NyhKe7hC9aZiabWU7vxBYmyPQPj/LOk+I65TCBHpZdVCesbv1FMW0wGMnXRI4h5fpPpb+37de23/98g97+Nt3tlEjIHkyilKb8PRN2oW7bnDaiH/ePvgWyamGyJemXWb5q2KkqhZKAKlgVS0z4EEf1PdIFS4cVI/Ux/8UaOUg5MKMvf6RDJR1EVLWVB2Wv6hI3sXGmhSlN6As/a1sg6hT27h1NW0K16k8kqoVGPJzzEtwocOxf8AWqU78S8FXPKXZVk3yJO39QtaVLFNvabiTJVzb5A2AjnXEgdW/ZtGSIonu4ir1HM+J/3r8L/vHb1/bs80XtsmQfx8nSrXJjHPsV2fnBewAdcAaxwVXV93QgWlSD21rVFpiduXsxJRb6zUfLP/92gv7DlTbHZ5haHVx1l6V8BPd9OTTdy/eT2KUAFUdoUamywaAmqps2zQ61NIKskcZKz/+qLw2ndHMMZvzfRNwG+2vLkJ9u8xub3hgPZBCcwxn0+SxahB3tfGKacIa/k9gkMstcmsA9mOB1TOo29W92PIYfrp2gYT6jvgJ/3jytf3HL3+zZ9uvbJvg0zUGOU2iqzkaifnOyV9Vdi1KG3E5QgGnaTtpX9KB9E7Sxw/9yzY/OY0HQNaBbLvlelg4UtLF/+w7UG2ThIAqqckxFwZQkZ7cSBsqt5xeCmomxG+f/8ENXRAuEjc6P+xX2YBmM8ec+NI2lv6Ui+CfHsM5HslV9/VXS00+XItmiqEpRK9K8I933+EZwJTAvTSTG77AF/cSxxQVSE35mCc/Zlf/UkdApyXwnk09+qFnQOoMZ+gYIIn/h20RPvHrxw/tbz/+y57uAqikQsFkyQw7ybK8eH3j8FeG7UPlciguJ1LgKBsChzTcLzN6qhKdKgsOtAG1Y+vEQi/oQH+CqiiqlCqTE7hWjeO+RCYA5lbLFV/xSdONoAP9GKq5nkHHCS1d17CdTIOSCjcDYMrnsKacQeVdK5P9tLyG48YELlUEm3ZDOc5TtQ6Yevy9nRHt+EP9tbeDHA4UBA1IY439V9D6G2vVkM4Z7mbn8QLIEIshRZCbFG5XIgIfXROK0HBXux11tBEOuH398hUAVfUJFfS1PvjJi7PtX+ofpIWxcqe2Yb++e2z/8cPf7Mnea9vmJbuHv6/ahVNFSaXiCuEatTOnnqKlOKk13OswHbT3UJM8fPjDv44v9sPX9eEZ/lEOHsjNZqSe4oAc/8eKFaaoll1eKs8rz5uzP4qu6/3Sn6AKOVOKRDO3bFNXbtjvP/6EbyUdnOC/6sCu0Sag+GESwSxJma4FB8Yl0MhPySVN9GJNBUohytT4EpbGNfRjpEMRoArExd4wZFExviz2huI6KqEafgh4O06/sM0D3wU9nW9sepwMtEgbwLqzZbvP3lgef9bC9OcYry7TwhXopgDFZIHVi00wqqsEWGHN0zupVkdZjqGRP3Ce36pE+Oi+el4+nbvcblnwyS5FtgTXLmhzO1j5FXXq//n1W3u8/8LeEhyFWGS0AfG5k3JqYyr3MGXbDUflH1kOSJPU58jxYfoZ+s/RZ3Is0OM7ZiQrOpaLsEYfL+EJtDQzb+MZJNVEm9rm39HC+uR3n4Iq1KFjphH780sr1iwUrbFHtJ+k838a7UIPchxMipIBgpTSDOTquErlphpWXWXGxjSSVwGwBTeOawx6kwZg/bS69OtVNGa5BiFhKXVdCz/W2hs18HXLT9xBz3wD1MV/GM8AIjTwEIIVvUYEquGjJpVEvuqrx/SA916HTJqD69ROxyRgZbZcfd3e7byw3978YH//5Vv76d1LALWFRwhPyjWCVKeb1jPStLxxCmq47WRnXz1/n1amTX9PR19L9VWvUinjsz47NmVlRkkSVtqntzf8Ff303cegKqrRdHFMz43jnL5F0roaw3H3RjsLRTnXIaMkKDHLL/IplGQhn8NNZI8sxqhZZkzlZgCUEoDC6cMJnIECnesDurhmK0kBaSzH1NxG7Wfb/P05OtYneGOsowq4iwHrEsfHKUDAypvHSaYqA2Oea/qs+moJ7UXdUksCfmG3qq6hOq9XMiTyMnlh79Z/tZ9e/2B/e/LQHq2/sVe40u06KV1hIH230QvFX6cytfBbZaq8uHw6BXgzpemAiqAm49R4rmRF8qoF7onGInFg36ffqDdX9i+oioTFshUA1MmVS7b78qVlton+IzBM2u7HkUSkFzu4SNc5znipKiXDFAGEU2N7NnG9YOUrgAQ61ZYS9jmO6Uvse38Jep/3jwzYno4Xja/5wfOmAZk0w+EyaWP2dx7Zzou65fDRzIzftXThChOv8DVLYUxkXraRN0hUFci2G/9BUb7oC/0WLx1TfVNwICqpFImzsccR+F4nUv/GD7ax+xs61J/sZ1ymftoCUCWhotd3ln6KEMneI9uFPttg3VySfufi+xog6kYKEFeACl+yGAGXpudtvkzsX0ZOqTpwlTQuXXOkmM4iL3S7f0FVFMNYlR5jEsD0tO2REUASgsJYaKh5NoLCCXVw9YSAyAJnlUVOqfG1tFUIkpKZ8G5TLgPq2W5woUzsxc2dlA4N0kif0qDmSW/d2vyRlCzrtv/mKYGtHjCCuE2ogGX0rFP0A6KKQdO2Rln07qflUH30gyio6E5dZ2288VkRNn+yd+++Z7bUS/t9Z8MevnhtL5p52yDa/G4my6hGbucalobCwrqfHnSw6hIo2PmSUgJQmhLz/fO2MDljk4T7U941h6e6oM/7Zv+CKrRrYom1Yt4Kc/O2yWwKB6Vq0K5Rn4WyybltDlIEjvx14qMW0J+OXWJG8SQAK2o4sPWM86fLGBEuZP8oLLTw8MSe5oBrE0kB3WqLpIENxWPCS6BSe2XFiXvon1eRWqcsnZbrVQXieiPWqa2/g33hXkdJ23FKx6Gznd1xYbKp65FQCSJtzQ3Cyb4xJNKbkAAAQABJREFU2/ze9okvu7v7mJTSW4Dqvv283bTfGwXbSJXJ7JuXnNSmierlf51Ul/fvGvecQgGJnV5cdSdlkFI19C/nqzZdln8q+tQ65ySGwNCuRP3j28gp9zqHQ30MqryZ1LlJ+VFcXLLmxIS9++UnG8OQ4mb/nikrAK899yqU0UWGBqYbZnYsN5eyibvjlp0GLJzrlLjEPRNO6W0Jt/uTc71sHBAgDOH1ShE5HHwQD0G6VpTbeAXs2e5zgohs/Aqw3iBZI8BamcdGheQqFyz3hqIU1xFUAtvelcLR06sKfLkqWzCusw6gy4/0ElZwJCz+7PDLr1Xb98/0xzifl3CTTuoMcBihWs3XTM39FQ+Hn30yxI0fMYT+bntMz32OdfIfG7v23X7BnqHH20dCxenElXHg1RBq7+8Qvz+dAp5ram9hiwk4e3s2lp+yhbEVIlPNwTf4qwkWOsV9xJCDluKv/PQ6dPvKvgZVh2dSAczM4AWwaFs/PLLG7jtNbDrzouEsGlT6NcN+HPzz04YetYQfJkXl2afpqY5hnSwS80Z4EUEcKPq27ORX6ChdawnZrd7YJXzga4w6P2PoW7RCdZWYs3ctO37TqQRSCiUoTwAFwHbGHd8ZfGkCUnA26Uxhn9YHHAiM1pmn8eLguKBZv/SdavoXgCY2pGSEYnJDa+c5Qbqf2P7GIwD1e9rTM6bpbhNhqmW/10r2cCdrP6A8/Z16byqHF4W5ZpHcwm1Tfly6RwH5dkvY8a/RluUJQ5ltZm2hvEBgagyiaoPh5ewaR8IMxxld53Zqoy+WPgZVEVJvJ2b6VqqkgV61d1OTtv9iw5RjL+MRECIGAgd6qiOKyAeE1hkuvxQBUZrEQc1O1AjjB6Di5J/K7zhdYDhdMk9YjirUw/6hWjs6nvBEByRsn+DAil+KGaDJGBm5YEklsPPO9mqPMWg9scyb75BcFwHaecuQXSDFGyxFQkfvaiXVAC9KN97QtyiuD7yAUe6W7ftqv7gXlrCdnOB+6iJtSNeutY7xacmSv8XuV9bceQl4Eu2s/jspup9Q16d4NbxEYl2nXRCLDPB8he70q/WWfcMlz0mhs6shqCtKZVEkyyAF0PE1HoxvxzVJoxBar9QMHW+8XHFGKmVP9ZKqmHGw6Ow2YxyD/J6DMy5uq79BVZ1Nw3z+84sLtlMh2MdGkY7BEK4RJBoRW2xJWv5xtKTTKcLUXmbT0lUMU5fxRdWc/godL83MIf+aPO7KuK+DAl5oFfip8Xssk7N8mqR3CjjSFLhuE7UJ3WRtEwmjMOtANT+2bAXAFSZylQ+EncpifABS9dJ0rlkMtf2SgJjjSeBpB3/bu9hwunWkUWaCuWylugYwTRE8urX3htlhACeSaGPzmdV2ANTmCxc8JtvYYnYO3sm0iR0e6iUg+t1Oyh5tp+xpA8MUPpGaz684FOF2SeXiqgcU0HvdDYogtvJRMWi0qdKYLU0wQqX/yxNgkJY+BlWREWqr0zGXNDszbeXLl6zx5jmShqQSFrV4r/h0P90O17GSn67ra1tztHGdwl1qnKhTFaL3pwk2bUgp7c4YLonrkyngUZXjglRHfLflM3npN+oV/H5z+Ho26qTDrv9qu1soCjYnrVFcwPC4ZDmk1kyW2TFj5MXCEJHKALJKR57BNctJzb4cTk7qoQ7FdvjZXtPzAHQnoTJ8b9U2MTpt4RYFmO48s/2tF4Dqawwc74hpsAWA7yAt44+M61QOqVbxJOp01g1+/bybsq82Wg5Qt6hPPQF4h+t61LicCwWkWdVoQFlTV3ClmiaGagl3PelbPRsGgxn9DaqhA9H4FQNg5e4t+/HrfzmAbNVlwfUnhLecOO/20Bu8H6mMTuhSkUgyOPdPXita8RqASpCUVpYOKZ0bfAq3OZeWM/A3gZ5q24fadyCil2BlSHS52gGvZgsr+x6hBQHZne1viI9btYzA9C3AWmBiB+4yqQLGiDSgqkIxDKXyvln6UNra7riZpFN9dpgMQvR9zc1vNkhjskd+KObo50jOmEZvmq7toCJiyq3UFHrx8tl3kiez6Lh8t5G2d62cPW1W7CFF/VYv2BbeCwJbD+O0Lr1EGJaqfYS2xmZcekABcVgvMUmqmuu/tnTJJlAZkbOYI+LA4Cz9DaqBjlA8hd6rtLBsZdyrbGOHyS986FzJQNSBp4gvQ5QA1Vl6iXPZYHhfLxAk5RKzM64ROkzpUCSh0vHVV9udxfccP6IM9x319TFtWS+wg92e+mGHkyfgiWiqGWtu0Kbzlblhf88qsqQrdus+jvTbeMACYjXitqYzVa5QtgH+NOxWlBtepL70A1DVfRUkHN0PH0YafLAVUz5qHLdW3CgkUcA258RMD+6unXBZVsYySaioHdbprE+aRft2J2c/7WXsLXVQfVyt9ZCqPWsBq35xIxa3pY24nEoBR6xTz+g8KEOVtOw56F3AQ2SetClzlTkrYOAU9Z2BtPOCZDvhzDFHLnZXf4Oq2nDCnxRxANIEqp1cu2LvHj/HEV2zq3SQjzoBjV8rSVHqjnLgzxRJf4JvZXauYaUrMGgKyQb9X4rrHKM4Nynec0FFde7h+FmXT7jkrLc41/OP5gNLKO6kiqPPGmiXQK2vZ0JgdY2M4Ex8AgxzyonFkFy6cYK4sq3ffLQ6tLy3IzkqZvnaUCTXJRK0OMi2ipWA6vBZQM+pBJciK26aOKhpJNSsfYMQ/Q0hDl+jetgnYIcAVXUPz6FO2767u8mhisUfJ1IgYfqJx98/ID19Dv/m8UzZrs1ds0kmlBBSKeGFeOKXNj/42cGd9wu8wD39D6oijihK1KpUuYrEuWbb09/hrP3OFDfaewH4biALv2b1SDHQAFT307sM9es2foUcjJP0MBcXNbDnAqk+wLcWOGnpbNx+z5HvY8jsu8YhyO24KCnxmOs6TjqyGU723Ut185KlykqOsalkkn4hAyo6+uc4kz/cbNn320io6RJA6yNvnVSzIzeNP3tAgRahFLPwaW58yi7NLtlYuuxA0wdU78ENe1ikG6H1sPw/VLQmkrpFKyQFZVktzM4T9GSaudjIPQwVgUonhQhWJaUio6BzJd4lGU/XU2+tuqbo/QByUaUl5flS4/cnUiBA1CdefsJl4s1ZP76oUB81ZueZQAfVjBz9VvtQu2ggne6hfniNi84PzYI9cs79Y7YHqNKduXUoxZcZv8+RAmJ7PQHVyiQGqnFv9T/HKnTzVn0LqgJAAaQ+Xiyi0WfwapyesuLKkrXGS7hze9jV20xbmtYa5vO3xndt8cGkVS6RjoX8UnLu/7B41U3SxrLOiwLiv3St+miOeIbfmeS3QFVW/h0A9RXRjr5Dn/ufb2v2a6tk6+hR9wHYJrOoXBkqh09czpcCep0VmY4+zkh0mdipEwSkln5VI49+HeKfRqG+BVVJLQ4qpRgLiyYCVHGzWFkmOd04foYYO1zsT53A+Qz5G0BtI7dtYwRIKa1wfAz/yRzRLuUOGZehpoDUC07FoAhUgKO2NWNLoLqFa86PewX7aittv9TyDPuLSKmy9rtJz5wZl/OhgCjd+eEnqCrwnCLM5+rUEgZNjJd6Qbq9gzeC6FtQ9Y08NPVkLWMBAauz88zUmZ2xXLUsOZbhnboPHUgzpog6VZprOVBNT2L5zyPPAqotALjlrBaeiWLkBz+cEpcBpEDSXFq4Q9VxHt8CQF8jlf5zM2s/1ir2ThIqetUmYOvcpgbwEQe1ytKyhI/6n3qu7CIVfJdnsPrPVujXxFBV9/RLwIDwu//XfQuqHvOS6rUpLC6gAsALYPrmbQAz42JcYsBFj4qBinQohcsw6BqJ66aZWYMrVaaApMox7ykgqVdM+thP/zMw1vAwBcRZ/5LFWAmgKsrU49Sk/SeTEB7Wq/aCrAU1xYDFhUuBkF1L8I3tcEHxV1cpEAychwqF+HRNKxIndcKm7Nrsbeb6KxhPzr3s2uB76KL+/9HHoOrmV/DGOgKsSKVpdC/VazctMzXDRJwybo8AZ6lh+dk0M6aIEj7HWL9I9H72y1/SpftwQYn7nyGxhp9OgQCQMkzVePluIo2+JBTht1s5+3ojZy/Qo+7I0i//xyQ8oV626rxxOQcKiEFOBlWf1uwpAlEzCSOPe9vq1IotjRGUJ1Wkz3JcgY86VX/nUL1u3aJvQVXEF6A6UNWwv71QZRzGU/OLNnv/M9svoxsjv1QTp/6JGxUrzgCo5JfCxc1frbchH/egjqntgj5iQxeEz0ecHk+5YAro9ZlMP83m7CWBzb/FdeoRU1BfMmNqX43iUFvSUDTy9/yYRj8GSPVJ4+Sf4ZMnM3KRz6XpBZstY/UX2KpC7b7a3ji/av7BO7n6/8Eyeni5wLQTUPWT31hyDfeq8tUb1lyYtsY0U9uYz5+dx/pPkJQmDqxNveUwVrjZGjJawJsjJZ2x3oPH3DM+4MCfLg45oxSpXV5lS/Z9LWf/3Ggyp79om6mSUweoFShQSufnKNAOPCH66gFCHxbU6IOx2YFqBkDNWYGh/9L4vN1cXLNxdN9Z12e5ZoCHD/3t/H9S49BEAIIuZJi2OvXgju0/e2qVZRK2lUhUh2FKYW6kANfDOTCltwVXGQ0N4zK8FGiQS2obl5wfcez/x3rdnrQqqAFQETHkd8PJyP8LYH4gutaMPgFMGac07C/jlXEdQF0pzhDhn2NY/d3g4ciI4gIq/cm3HExQlcyJNJKanbPpz27b7sQjfFS/Iv8c1n8iFwlQ/agOiUTii/tiHYXNT24o/XZh6Kaql9gqBypNTd1kAPm4VrDvtlv2yw5RqHIVqxPazw07kzP77VmGuz6eO26EAP0RROmO9EukmwwMW2LYf235iuUBVKnpQlcdZJoMKKhCctyjUgVi2MwuWG5nxfbWv0cy9dZ9n5jNdzuxVEtY+1+f8t3ZjT/l+nhNNymgzudfmN7ar9l120wOecaQ8uF2zn4lnN9GVvmlyvC+AOTK0q8/OeF9/BK5/vG0OjjzKNXU+/zHhYlkU/P8i7wA16aXbWWMPqy4qfy1VTFHi6CEY3Yd3LKPtgYXVEVEDRFyY6RMvmyp2pTVdx7jjOEj0osBjo1HOPFBVU3HCUcu7SO2nV9VzoMG4tPZFn+FqxsST4spy7sYpn5HV/cQ5/6HWPtftzBgEhu1oWE/If7UYTWKOWvPHAbJ6Wy07cbZx7UaN5ZwL0JF9s8Dqgtj07Y2e8mm8xMEDVemZPkNH7DouFK6Ubtel9HnhqrTHl8di66ifDZVUneUlmEI/ofoaZgF4I4pwIoLssJ5Yqk+cRkSCsBKOe7LJ3WbDvmMiP3/2MraI3JMvcaavMs+H3VK5w2ue85wcOug32m8kGVAWUL8WZ5eJBj1Ms7+BR7z4BwnDA3wgw8wqIoJfOTXRlT5bOUqAVdWmf/NcM/N5aYzwR334Uwv2wwwp2LVDyigEQrqnwbhA3eJs/s7kug3SKjf7JTscatsm0xzlJ9qC39HxdVVhgAf+0HqobhcFAXkICnLv3xTqwSykZQ6UZhkr4b+AwxFRwg62MN/PQzDO8uQoqNwDffV3whgTWxOghY73ZkLWC1AFTOTJ+8Y3h+hRfw5CBRI3qV1+uAu0xnf4Sr1AxLqw92cPbGqm9O/TzoUlyyO59H4xMifpSgADGEO2sEgPOuw1ZEhfwqBp8Df8uSiXZ5dxUAlfTf+w0O0DPTrQTipWJktpJN08RL5529ZNkvmTmftpfdxgsfSMPwfIs6N8KMIHnfh+zs6qdKgfL9bsMd1ok7B912MVft8ZLg6UPeE4b9rMWo1I0y983t0yS/hI1cq+agygdwmcfJ/cO2OzZenMVANF6CKugMPqk241tQbMM+U1QmkVVIjk5DKcVO+cBzxrShhsP8RvweGAhpiJB/YjOGJ4I4M/TfQm7/Aqf+7nSLRp0r2iumou0wKkfO/0gG6QDuAJ6kI+eU16h5MI7CeF+9FafmF66MxQxoGlvAZ1rBfvqll7CFpVDmBI+dVr17fZ6CH/3ojOIax4dxm8iSQm77JtBpyz2+9xu9NXUtzu8U4Opa4F5eBoIDvalQVngVpB1Wc7YGRdRz8n9eZ07/NZ6dAkJQqetQCgMswHx2qrMvqx4JTx/+gWGevygqqAXc4fnWNAqJ56GPyGQ58S96JViBH2EJ5yv587Z7NksJGPhkOeLtWg/4oaKAlVZFQNgsnb2sYQedKVa9bpnIZNxuSyTljhTqSfxfq1LgMBgXa7z82NNVYvNO8/m14+pSpjY/QoT4kad9TkvdtEBd1PyN3HOlMgVI+Lmi1e5Vycbuw0Ok7dgwGOQaylgJVLeKfLP7juLhdn7tkS9VZK6AP1yjS83a4+DH4oCqmOdbBQYwWqcJlS1euE1d1kbCABYaDehsOF9Pc4w79l/gmidNPa5Sb3B6SzgZpi3/ZLwOoWfuNqP0bsvS7BlDnzBrnM0VZkinNQVw/0Kt2GCuTI0NPwnN+QNFbI0ethaeSZQSaCu+XR3SdJh35rcUrNsYsN7HMnZOsWQ3NMtDD/04uKECGYmRaDhXA2C1L7/1mOzVywNdqvBHJ/955ctzuSwqIg+qQBwvAirjTgLe7GJ5eMwfnR4xS/3ybtsfNCulQygCqN3QohYrGm5o77l6irLX4dsGGA1rdIS7nRQGBqqae5kHaMV5+10jod3lijvn+xKJyBiq9NN1r0wHsedWr1/cZLqwRsMpFo7Bk6eodclMtYdQoYsjqlFJ6TdJY/lkpIKgLcBfWoQwNIfew5r9j6Kg0KN/vFXGdGrN1DB51hczhBDzniKEDjxvMytHkj3ZpoZS4Pl8K6IXmI8Q5KRXf1MXxabuxsOqkVQ39NfjXIn4PFwih6nBPNiRf9C3fnbITlildwRPguu3vvsQUvMsR2YSDFVhDS53svl3H1M+4XAwFAht0d9cdE2SVLlwzpjTEf4pq5xFJ+36p55FY8w5Q0wJUJFDxXYKosqK6AYv2dBZ6MY81ondlnOCCS0uQSbk5/lVGFGuzK3YFq38Zv3JydyS0EaO9ksdvef4POuGGClSTvkjHQg1QnLfi+B2rbz5BenkLg7eQaJhZo87Gv4Yd6sB+0Va4OuyL6/OggHRuB4zAPY4dkk6lm1MUhxpg+oLwfV9tpOynetGeYzNm8pQDUc9HXe55qeuOLh5k/d7DOHvA/aPXHP59TKGHT4i/jlLAERquoAcvkmnh8vQl+/LylzaRHQdQw+ypg/7nt9Qjh2MZMlAVW+hxzKghzwruqletUCWQdeOpNfdlxCAsIAx3EOr6FF+65LjeOBz8HYinCJ3Je2l4jHV6VPj4mlni32lO/2bKnhIndV1clKOHfHYc85KrHR+dzHr4mUPhOvs9HH1vx+Fr3a+OAo45GncdTwHRWn7ik8UJu7t62xbLC0ipFTgmKVU09WtPXfHBbw0DtYcKVMVeL7VoGIgnQG7BCmO3bW/3V6vV1q2V2XHDQ1mH04kvoxD2Y7qWyo5L9ykgIHX0b/cm5BbEyzqGjDfox/+1l7V/bZs9J+rUVjOHJMvgUTxDTxc6YqiVpNIg70jSTfppOBzX50QBDfuzklIJw7gysWhrc5cxVCHkOG1j4Ju43mb6OdXsfG4zdKDqpRH1LqRVMmemKuhWd+/a/v5z29vfsAxWjYwsw5yozjmcbD2fxtONu6hriQl+sKDZUrhOYchYR4XzawNQxXXqZwxQ6wwjNadf4eE8j0+/e+Tr6fTp1VEBqhL6FZnfP1+asduL12w+P8VvAh9pIKE08UMuxgwdqKqD+g7FtzwBsgTAnfzMMrtPbbf2Ck+AF3RgVAECVTE3kVhd5+5VS4vlnkIBhe/zOlQxbg8n/ncYpn7az9k/Ngxrfw7XqRJgW3ASrOcT4xGJpacwjaOnHj+lQvHQH6RAhumoE4Vxu7dy027OXrUpSans8zyREfEP3qDPL5csPnSL+ppeiobU4+IAFFesgNHKsmtoVcesQag4qQlcp/wYsWfoKHSxD3QUC/V6azA43GfIv440+jPe/H8nC+r3WPvXSSvtAZU6u1Q58uJgRn87Rqo4HT4X+1zDcHeNGDo/pz3T4fM0302cJEMqo4qp0qRdY9g/V5xkeqpSggtJ9RHkhM9ppQ/useGTVA+JLzARH0dL42I1dt1y1V9tf53QgPUa/ZCpjOKbfHGG/dXZN+0zwGmw9/r3miCxAaBuM+x/ViOM33rLftzPuyApTSRUmEg3VGgUzlS/dPpU4qWyqZ9x6Q4FHO59ZFGivQNVd34LDtHN2Jln57iV7dbcDVubxIWKUYbTc4vJYRlyxg0hqHpTxUFnYwvpJ1WYs/HF+7Zrz6z2dttadSUJ3Hed1XfxwPG47g0F1JOSRaMD/++H9OjZ9knk+JIQjj9up+2n3bS9xVK8j4M/qR18p2T4KPlGpTh5yG+EEv06jjoO0+Mjfp0FSA8VR7dyLIDmTkLlRVegsCrGqXuz1+3fVj63xQLB4x3XuFId0gkwumq4lyEE1aMMEzfpmCSAsyJBcZnC2th5ZfU6CjuiGrkuqrS4Ry+Lv7tKAXUl6bG1SKJRL9NKycR3snl7Vs/Z11stN6f/ebNEGL8K+m/8jcWZwBw6rt9MdiTgrNLa57gf8etTKOC5c5iUDnSTA4ENKlu7Er8NhvZpvIdzgGraZgoT9qfrD2yxMutipepFGGIx+Kt09XAveuYRWDCGNEkAl5mx9ORdclpdtXqu6lJuSBMUl95SwPdJgSi05oenOLkZMDZp7v5LAqM83M3a1zsp+xU+vctWnNO/Bd13u3peFxfcptxuFRZZ2KbQH904VnJNaJxga0J2L6Hqvab0KLlaxmby03Z7+ZZdwdm/QGzbJqE3BbyuTJ0YeJXwS+V1lvlH694v14+ApCpS0w0J4qCQcKncimWn71pr+xfb3dixLC5WPmTcMLK3P5qZ+pCjbtJj1dH22d5laL/FnP7vdzL29W6GOf1FLP8V0krL/YbRhbsIIHXDxqPPcrZU00evjr//CAUUYlHmJu8+lSPeQgn3tyUc/L+88plVcyXLctwHs0Gg4VZy1hgRCW5knhNQlcGqhPM4MVdLpF5BYs2TJaAlQwjR4uPSGwokQokXJvWDTwN6C1Dli/obFv5HhGb4Vb6o+DbWEl9UwbCfQ+6Q9ZjKhZKPORR39YQCBxT3W4q7oIApOV6AUwz7767csuXKElNTc860mDhROVAVsLoJGT2pWX8VOiKSqoiOtMrrsknHTeXmrTSF72rjre2/3kSA3ee4hjPeLURnH3Tlg6ak/XH5AAUOCOeA1GlOIaF2S7JR2ugafNhk5KAUKN9vk2eqRr4ppNS6YjY4gxRny2Uquer4O3bc6PgT4t4uUMCN2hNSB9WAgtw4QAVU3cwpdN/Xl67Y9YWrNp4loj8npnlx6nz1Hl0ePl2oUt8XMSKgqu7pO2lKMztSswitgOjUhrVqW9Z4s8Mb9x1TV/dpBJKQxDdvSOl7DvZTBV3nc8RLhu7sSDqW2wthG4wYtnHuf4Gl/9FuyR4yDfUl00/3NIrQNEaMHa6Y5Fs+qJ4fhx/U+z0e3hd/nZ0CAs1A3861G96LEWKhZ4grPEz/lXGqgDxaxWVqaWzePr96z2ZKZDVOwUOYnVyqTTcc1m/XBtyX9yx2BQ7h14iAqjjnW4am0OEGAKdnLFW+RvqV59ZYJ+BKfZ8m4tPF+XPF/aQF6PK4fBwFHJlFNzZYqaM6Kmqbvbt0OgVJ+WE3b99uSkotEXUKKRXrsTNkuZN1K/EJ56lEn+q5p/1+aZ8WdsT1J1NAoNk5NBetA307AbV9A05wYRcZ4M0TJ/Xfrj2w6xOr+KQWHQ+P41Uor9NdtV3ekG2MDKiKqYesxnTifGYSYL1s+6XrVqvv0Ic9sGqQKkVAaAhDxvOePk5i46eTeonfJV1kW/SUg/9LLPrfMZ//2w0MU4287aRzLnjKSZXq7OwnnRP3d58CehkKADUpsRNYXT9CMMkxqhjLVwk8fc0eLN2yMWwT0qG6a7juY/uOAFifYbJqjAioisViW2C11vJdRf9TXDOb2HDBVnbwXS2miQvQ0lRIrzcKV7AjLh+ggKMVX1K2qFMq+6ki9CmltKJObbYK9tM2rlMERP21XrK3DPnrSK4CTielvlc+B05cjspDJ54YD3wCBQJ1xRtxQcAa1iquQuDp69PX7fOV+zadn3CZUp1F4jSWfUI9BvGSEQFVsSZ5F7aZrt/Ed8wtWm6KFlN/Z9u114QI3EXJvs3ZSiDnG9IgMvYi6tzWQrve5wFVWU5lmNrGCPUzQ/6vt3P2PevXJH/bk5ubM0i1mXJMtU86Frr9MZfEXV2hgF6MojLscylr9MNNRUUvPluasgfL92x1bJlJqWX2h/6l1+NJPOtKtfq+kIQSfV/PHlRQLUYzlgFWptPlJm9aZfoOQT0mkK5yTso6NO5JaiAdn5sh4ppbD6o1wEWqE/pFsqr0dJJQU4Cnhv1IqNsF+6FesTfMbttj2N9AgvVSargurvuJAg5UkSyckRfeCiyz8LGSK5IV9ardJgJVlVTwKRmnEEOkZ5WL1QiDimPfCEmqxzVXtRSagJzNS5oU8Jlld17a3mbdCs0XgCcJPUAH1/Fdo+IH/23soEiBR1w8BUQLp0NNKNSCtvtIoy9wDn9E9P7v90r2yqpunr/O8/rXIN/q6k7KRqpePAW8oVAjNgGmALWMzf/KOOlRVu/bItJqVhJqYB1rL3AEnl78E1xEDUYbVF0f1puYDp6dQWi9ZeW5bQJa42a1S5YA24In6FdBVr21nTqg3e+14/2BTjOxVl8EMy/+nt4PVbo19bQaRql3jaI9JL/UPzfy9hwJdQdLv+gd5v8LSL2zW+iZF/8UsQaigAAVTsKWDFKF+FXGH3WVCTP/69p/s7XyElYJuoa6gTubL53MdaO+jDaoOu7LLxIyMIRJZdOWGb9l1c2ntld/Q9CV3wgKoWhWHlRdcwFI1W7aDWnUW9CR5xeNwpz+N2Q9/WkrZT9sZewpQad3i3mOaXAo6h0s7tUU+qIn78HBuHVhFPDtneZOm880NGtq3B6Qb+rW5BWs/UVn7fcyaWCer+rhXxdW/Qu7cQRVOjgDG/9+RZJK51etMH3P6lvPbX97HUBVemvpUZkLRGtxgqgTWy+MZ317Y3UmkUbGqbc4hT9mPvi3W3V7TGzUdwpUzItLUup7CxcGmd/R95hT3rsm7ugaBcQzfd5fwjAeR38maFyeWGbYf49ZUyVelxE63qeX3xMpAx0O2pOm1hF7tbxm5YW/2tbzN9aoEdAaz4BMQ1NZGagmrc8BSDLUT2kMFBYdGNFFj75PdKJ1Ot0vtaL9cx0pdb+EYarEfIsy1Oug04jS6Dwf+yhQutH5R1fA8ypVb5EFtWhr0yv2lxuf2xx61IKmepPYz5Ufh/zvUXTEQdVBY5soclxOoYxPMykgM3GTbJDPbPvlljV3CGaN0Urvbf8XwaFNtGRDlGwytN9iUPhkL21fkw5Fs6ZeMHuqliPsIh4AI/y+OUquvvl9wJMDu0EQM+QmVcapf4EEfn+99pldmVzBP7WEexW8dIh6cHXfPFAfVGSEQdXBACzQWlDpgVIW6xZO6jJc5cbvWW533fZ3MFjVGkharJPX/cjDqsgGEfyLRslOiN6PlP8M3amc+3/YzdnzZtn2iY0qHxt/Xh+0+FiFwxSAh967JQAkihi5RQGosuzP4tj/xeIt+3zxjk3lxnllZjifcxzvQy8I1/qitffwnsO3HPZfIwSqYvNRVoff0uipKailsJXxeZGsdM3ys/vW2H9tjbc7lia3VbrFjCuVo1YVllBM+D3sa/e8WITJ8yXA1IypLSYuviEl+MNaxb7aK9hLQvnVkHJIAyetCUNFvpyRSoZBv6gza3H0DKoU/Q4nuKMnfcngFZdOCiRs6dx1aPuoOsAf1FWB4LR9TpJRqsRkjTLCxQP8t/99+c82i5BRZB9cbzd9zz594wcQikju2NE7kj2jsxohUD2OqYH1HlJ1ht/SUJWunp4iGSv61ekHtrO/bjWCWmdaG0TiqasZjfii4SI0ojPtYIB6S3Dpr5nP/xVBUp42yaqAblUgKnq6bit/RpbQsQOgjjgRu/v4oTmfodRW+w2WACq60rxAFf/i1YlF+2LtPm5UCwCq5vbHF9nHkDaCageVDrdJwQGNKE3O8soNy469se2dd1YnPGDeTQoICoOOAkZlE0IpnpfoUxOgojf9Zt3sH2hHntEh9wW2wXjHucioDkwjoPZfA5Fk6vmikQeBUgSoeGrMkFr6S6JPLU7NE1RF0qnvHfo+IpT230NdcI1GHFRPoT4tR/pV8kNaKr/GNNZd8vBs2vYbJgbgEZAh8IrXJAbp1pfV2eB8MzzlHgN6SK+TfUTUVi5nW1iGf0Z/+tVGw76rEzQlV2BqaiLRJFJQAFNRKkiobQFJNOgk2oDSZHCrLQkVzjBlO4sBqgCgTmbG7PPLd+0WQacniNGQJ3W42nL4DO6znk/NI6ieSmeBADpBYq9mqjetmt63OtkCagS1bjHhUsso4oGAsYZUs4W+9CkJ3x6RUvpn/Bjf5cdxqUIfLdE0ocwh1XPHj84XzijSUBTql8XpSeFnlunExVbRrhLF//6lO7ZYnHHTUjXs7+RRJ+/65Rn6qR4RVE/hhhqScszL2omPFdkCrtjE7F9tu7FJYOtN3tx7Tlp1GBJAJClvGBqenkFSjHs+90BeP9pAu7aPa83vtZz9a7NhP9Ty9gajVBNAbSDBdmDn4e1TaB0PnR8F/Gghad2sXMBpdN4yRC1Pzttfb39pq+VFxmi4T/GnRcqwuHwcBSKonkKn0Iw8nmD5zMyiX71L0sA3trnzO6lYXmDzJlSgMUEgWcI14fegrt1zqN8li/wS5YdKiBmi9yu/1Bgh/FL2aKdhz0imuJvFuV/j/CZqgYynQuyIgXrns9YL8EDVcto9PWN1vk/ch5JL/qiFKfvyMimmFc6PF6QCUetM/yo9rbx4rJMC0ZzXSY2ObSnmBQ3Sm8oXQG/zFtNYW/lLCK2fW2HmL9bILuEVoPzmanb+T0V4SOkobAA31eG0eClcz5cmtEyGgCjEQkVK/XonZf8i4PTT1BRZUad4rZTwjEhZDqOGGlWgnyskfp0bBcS38HnvpglPg8XfRZ4iknipnrZphv1fLF+3z5au2yTz+vMEw+H96Bb1BLXp99q1joePPzV+Q4EoqZ7WDJLX/sGbGrjgjZ4qLVtx5ksiWW3axs4by+KDmUEVoHhLLt5q5/j3tPL7+JiGiOovAlVp1Bo84w5uUm9J2vdLM29/29iyJ7icbeWZMUUHbDk/UzofNHOPn3RIH43KP+h7nbKPn384qxYQ0Lu6KfpUAeNUFWPj1blVu7lyleDTkwQRQosq/nN65NnZW0IE1TPRTE1M7iVjAOsVK82+sd3aW9vbfoTJRul6985UWr+f7Hx1eeQ6os8eQ/r1bNYe46/4r62W/YZhajObJ9g0sjwijXPN8TKqQ+MheK/0O3vOWL8DhBSv0rhOZZmgUcTBf2Vq2f58Ez3qxBKW/hwCgiRTZbF1Y44z3ieeHkH1lDYQfPPeOwVgMcMjYPy2TTDw3XiK1+buT+QNJLB1JkgD7101kDs0/bRG51qns/3WyNk/txr27TYJ+3LTqAPKAKjvgup/LZdJQa8dLf77JFEnqBcCUUS1uHSXAodpjHrKiZ1+NJFldCFL/yrz+eWPemmSbKjpsos+pdGWZsBJoeX4mEzc6G7thre0CKpn5K2T3oQUUgPkyW81QWxrQgTuEdi61XzHfoxWKbnGe91Wu3gu6Uvg6KiUOp3rd0mlfaf0hqnn9bw9ZE7/9zsZe4NduNGqAptE9NJzcaKK8UV5ZUlnOW0axI1zpYAHUX9LSaeeQ94+kAc+Zyozdnv1lt1dumvj6MkLDPulF/d8h5uOiVrz6SzsXJ9i8G4WQfWMPBNwCFjRngIoE5bJ5iw3ds8a26+s0Vi3Rv0FDVP6VTVEnckS2rOudTu0sw8WPYxbDiqoXb5TydqP6xQS6nNSSX+/k7NHvDPeECBF7lSGXlUd0Ek0XOB0sBQjHaxLldIu29/h9O8znXx6UfGoo4DamfsEejgWt7wxEePUBDy8vXjNbi3fsIk8WYUZanhA9bzQtbrELwdbYU9cn0yBEQJVNYxuNA41Og1t5W7CR0r96jUi+uxYPduy/Tf/YXmysmZcqEBJrNI3eknOSXXs6b8lgJrWAlPAkhCIW+hMf8cS/NV6mnQoGXvFlN09TYYgYHcrTUaE9+gp+vK8cqtKHtID9PtPHI7riDrw2ZdEvXD2C4f2CkdTaKl1ANXwsDI6iWJ5phWP1bN2a2bJ/rJy01aJj1pkHwEvk1Pd1a4QtVdNDHDLJ/EoKXLEViMEqt3irFqXFPlqbGp1+K/m5pFWAVACrexuP2PW1R7uKJsAq7wCfMaAbt29q+XoUdSHhHyh07Ap+brGy+I1Uxa/JTbqNztpe0IYv+3sGMN+WY6RTDHrB3cr/VYxWg62Q4F+f/w+BwokJD8KqJ69uLsBnUVGHStj8/bna/eIj7pg1UzRhfhTi9biJwZ08q5z+xyeYQhuEUH1jEz0TUxNUFt8OzGLEHfZBctX9q019oNt771FrVrDZxOgFV6BPidJbGe8fddPd9V3j+Jh0cVF5VWwzcviMRZ+xUZ91izZdqYM0KJHdj2WB+KF4R9KgNrR8fS8AlntckV2HOt67WOBRykgkjvas1abk0ubpplq9FDA0DhTmLT/+eC/29XZKy7gdE7HdE3yEffai3Z2/GzvjxunUiCC6qnkef+gAMM1wsTq7YEDT058/Sy3aPm5P1mzsWXrrwFYqQBAVH3cIKovGyg9J0F8PdkOEuoWed2fMKnh602zn/eKOPdXANSiG+774FN6EL1QDjrwAaU45orsy4c9qOaQbh0F1Cw7cnzyqHOmCzP2bzf/YrfnbtokunHlmdIEAHEq+CUPKVnO9bEiqH4KuTUE1ls8WZz1G0V/ilxM6co1K5DmulDfsto6s+SbL4m/6g1XAuR+W9ShpG+THlXRpbazBRL2Ze3v2037bo98U1j6a0ZaacDW+S6GZ3ZdUT+Oe6YIqAmZLnQlKTXdwNrfaFiRSRu3mS31xcrnNpOdYv4bwajlKiUUjuzqKp8iqJ6VnGqEnYvQ1fn0ya+PhpqatHT5mlVnt+3d3o7VtvfZhzogxfoI/jhNpNr00TI7y+/itvc/PArtVIB6NQBNzel/ukeg6e2Gfb2Xs5f4odIdeTykGVQZLii1P51aHaFDF+sZi/o0CrimyKWuOfElvtl+g4DTBbu5eMXurNywGdKjaFa/d6cWDwMf1TjD9qfdP17lKRBB9VNbQmh/bZE1aaAMk1MZGa7uWHH6nW03d2x3TwFXMFphyOqU7PzASxXobYP2VTyC6O2aYJTi0C5DwdcA6PcbStiXtVeZKvP8S7iJIc3IDCyzFOepFL08TpwY4c7gpLhcCAXE6wxh/NyLsJFCIiWC//iy/dvan+36xBqBUzBMaVQlRmqBtf6dHhq03x2/P50CEVQ/nXYdV9JI+eWapRorUZussGLlmc+YQ12zzRe7Vtv/GV9AwgVqrJ20XzXs9jUOjJIDHSV3Y1PqiTAH37l3OZBUyd59ao9Mpy+ZYfNoI2U/4o/6soXrFOlRGkxhbOhcPRNDRacXDhVqlxF2dK51QVwuggJK2Kf00Slehpl6irn88wSc/szuz96xMV6UGQBVKMor0s3vD+gaOdY9bkVQPSst38O9DkBVWc4qLumujLfVkhUnHpBIrWF7r5tWq31HagoyBsh4JXAF1LzE8F6hZ63VB84XeHI3bqnBf4Z76+4IMqQ+YYYUEulDAFVz+n+l3u+I/F5jkNh00051ru9yLq5suJP0cWHheeLSDxSAu+IzoMrMfpvMVe3za3fts7U7SKglJFSNjZK2xspxLfmZsLgfHmLg6xBBtassDOCilsoUzsyUpQpYXicIHlhft+3XL2nJby2fURA9hXo+n8VDIveiWh7E2UY6FaC+o54/MPX0W2Kj/sxc8NfERd2VJwNR4F1HS6bcnlpT15PDGe27hR1xfY4UkKSaRkodRyqVYerzy/dJMz3tEDQFz+PSewpEUO0ajRMwcW9+yYPSOzKdM4vVvMCMlepLS28+sf3d7wHTDY6SmVVncVmQBDurotKCENG5/2zbvk6STrSlOmktqbXG9No3DO9/UvT+7RbpUIr2Duf+XSSaOu43mrLoUNUX8YHbcm44L1z3gSvi4Y+jgCPncadC7/fbh9Q8aau0SnZr/qr9zxt/sRWG/wUMVVkHqOLTkauO/j7uXnHfmSgQQfVM5Drt5ARY1EhduwUqtcncectPkur6hpUmXuG+1MSP9UeG1vixEufJQV0CSDpfwKfvJmgrMAy60NPufPwxX5KOCbQdsFK0nPsVdeods6UeN0krvY0etdFEQi0SEZboWwBqqhkkblUsoOXxd4l7L4YCaiWHF9da8EnN2NXJJfty9Y6tjS8SeYqJKby+6/BdTnFRVj1MtV78iqDaVaqGpu7ByH0DYOkMqoAiM64mH7jpq9tvyHFF2rxGawtJtYH2CwnSSQxcL+Dj41SW0ru6/WetZABCD6xy2VKZ0onK8LSdytkLLP0/7xft0SaAms8joeLcT5AUneiBXMCqcrjw2OW0Y8deEHd2kQJOP56wwL0yaTCML2wM1c2dBQKlzKyhApClXzAqw1QYrZzM0S5Wb6SLiqDabfYfwiD94KNVFnfryhLh1e6iz9yy3TfbGK6eYNeqO6u6H6IreQtR9p2BlnAtARs/oY6K1u/SZgiU+W8xFarGZ5t0w68Y9n+/ZVj7a+hUMUq1KtYiaLGA3YP7wQ1TTgnbYZRKDvlI/ydV8P3zD0o8bkvlnFTWceePxr7O96leimFJMdpxTYoTmLPHixlZlEazNDZjny/ftT9dum9TRJ7K4nfsM6H6SBXiip8RF0qK615QIIJqL6iqhu7KDT2BtdQABF9NV66QW33XGnvrVtsi5XWrbrkmHgHOIp8Aoa4FYxzUSA3Q2bs+UF8vj3At1+kyB1VsSNGwT496w/D+x10MU+tmz4iRuoM008BY1aTXNp1HQrhBqHv4HdcXRYGjr5swCUMjDwFqjpQoYwSYvs18/r+uPbCF8jSRp4q8rNUOQ1uMEup58S+Cas8ofdCY/S0kJ2BVT8+RiqVpuclt26/toAKoI7E+Z+imUHrMWtLJjLyVkNQNw4/2KF/Yyd+cT19zwz1JNxruyzVqn7Qn63Szn0nY9893uE41KqRDGXPxUpVW+v3bRFA9mcgXfcSrcVrwNF/PWIV2dXN2zf6MpX+hNE14vzwSaSecXnR9R+v+EVS7ye8TcMibfdTIJTtULKWIVuP3rQ6obr6QF8A2oCaPAK/5csM0RRKkvKPQfFp1g1FL93OAimS6j88icrDtFSr2C+mkv8F96pdG1V7nJnGpAuR1rvs+6U7vw607PX6dCwU6h/3tAYtTuKew6OcxROVtqTBr/37jC1sZVyi/stOtqik6zU1nLU9on52nxO0/ToEIqn+chh9dgoZtUmpp8qCmshYn71qzvmmtV2/JbwW0NbeBvwafAwOTK/yMnUGgLKCUvq2GK8020sxTdKhfM1vqp0aZKahjtkXnwwEH1ymFJ4zA+dFMPOcTxXpxpw2obGufwkpnSC09U5iye5du27XZy0TzrzIpVcH8/DmsDi1nbEaHro0/Pp4CEVQ/nlZdOTN0DpID47+6YOXJ+9bYf2nMDbDm3lPusU0PkgbUdwzhsJck3a5Tv9T5nHTCNYJlmcD20OW+IS7qDzvoUpFQXzGFdpfhomRi6V/1FzvbqWS90IPip9qMe+3x8tNkYYXry9ZSmBhLdpfo/fcvawpqhWnQDPsZ95w05rjQBxmhm0dQPQdmB9ByHYP7qWsYfqKpNDOuyoDaHC5WtT2wdBfxssHQXT4ACi7Mme+N4U6usAPsdgdM2R4W/bdMQPihXrJ/ESjl93yFICkFSlWCNxmyEolYyN1eDra9ABtq3T4hbvScAp4HDlC5l/ulL1ghBVKZMH6TqXG7PXOTGVP3bKm8gGFKsacEuTpRsiqLL8Zv8x052SZFTzciqPaUvL7wpD903EmuS5AeH8JUZtrSY7csP7NBq8d3dWMX53u5atfpBGfvBtLBSQp1w34Gg79sZ4jeX7AXzAPf5HcD5JWEKv3twaj/SO/jqBa5Ux2c01H9uNljChzwQ1tqBT7jAnCJtiZP0Ia12WX0qH+yS7jpVbH841vCizKcrAv4HLOcvUUdU0jcdSoFIqieSp7uHVQbD+3cARXSoV/ngbc5S0/csRw6gMb+O2vt7DLE2zqzT6E6jKz9e1iFN5FIH+8X7IfttD3dz9l2jgApHO8c7If6dO8pY0ndoUBQ+PhWI7cpDflz+KIW0Y9fmlqyO8vXbXliziqagkrLcrz0px/oiyKDu8OOM5YSQfWMBOvG6YpFKud5v85iUKpYNr9sGYA1v/fKdvY2LV1Dr5pRxgBEk4+UWGUIqxFrYAOL8G+Ngn27nbWf9gr2jqEhhn+S9XXUPna4DmL062bQeDO9FF/UAllQp8loKwf/e3PXbcqlRNGQX6/KDoaGTSfiHn62cEh7o9R6mDbd+hVBtVuU/MRyBKxpF+MSV6vSFcvNbFkL/WrtNT6rrReUuuNcq9rFh57Q2Ts4qN1yBlc6lKfMmPrnesoebmXtd5L27eABoDB/TkpNrufUuAwABVwsXATXLG/E8WzV7i7eZF7/fVsuzTGJRIml5ainFzQPE9pGJ8B2PGMny9undhyPm92hQATV7tDxD5TiMwI4wEtPWGrsNppP+kedSQHr/0WH2eOX91896SbqILq+zrD/JSH7vt1M2aPtnD1j+ulWhkhZHNPURixjHlhPKijuvyAKeA46Q6OrAVAZUE/GRNCwSPyIm0tX7L/dUuSpRez+6OM5pxMo2z/CtRf0NKN+2wiqF9wC3LDNGY9k66ejpGcND27LzNSYabVBqMBdIg+hDtBEU3pQcAaXUUIdSv1nH7Dcz2RsHf3at9sFIk8V7BnD/00MGHVUAfJFlXGqcznpV2cnjUaqTor1alucOOCG+KtJHOJDmvdghk8llbVL1Rnm9OOPWl12Oaacld+9KJOTVT0V08lA7fuDS5eL+4O1GYzLI6heEJ8OcjxJv5qwgRbs3K0IepKd+YsVmQyw93zbdnceAaxbQC5hAznHNXSAWKDXRDrdwfb7iq72E4apf25X7OdalcApGvKrXNn5iVSki9yFyQOrA7aXjh8RSdtUOZ8NaJ+40EnnrRGHWJDmh6z8Ctx3eXzW/se1z+325CoAS9I+VUwsC9FRxFc3yyrZz6q9dLC2k/9Hm0P7/LjxhykQQfUPk7AbBXSinQAQOSQ3Y9nx29bcf25bDbwCdh9biVTX8i+V1KmhorZq5JbaxmChOf1/32nZb7WMbeED25SeNulFbiaX+9XZw7pR71hGtyjgIoo5fqEjBSCz+Bjn+SyMTZEF9ZbdXrzu0qPk1DbCcEU372w63apMLOcPUSCC6h8iX68uVk9BHZCfsywxWAutt7b7ap8JAgReadXoR00CoRDimtlS26RAebKXxyjVtIfMHXiLlNvKHABqr2oYy+0mBcQvvfAAVHTimUYW96ks7lN5uzS9Zl9c/cLGcuOE8lMA8W7eN5bVCwpEUO0FVc9Y5oEqoPNCImHmZ5FIG5ZvMimgtmv1d3XL197R9/YI2ZeydaafPt1LEyTFSItSsPUcYfyUwoXOqT/XTQ9JMod+dN4sbl8YBTAeOpULvCGaWAZQzdayhPIbs7W5RfvrzT/bRHbSSkrcF9RE4qxjpa6JPL0w1p1w4wiqJxCmP3YjmWSUigX/1bENdKvECCD2qqSaHaTRZ/gtPiJh33eEC3iZKZBWuowMC0uT4aG6Wxzw9wcnT60F5n3p0lNykeJFWcmVbbE6b1/e/MyWqotuXr8LlJIAaMDRCKenUvXCDkZQvTDSf+DGQkNn3SVIRmEZ/epdZrE+ts0GEmvztb0gr9RP2037cT9jvyPFbOGfKj2qhJ7Y2T5A2ws+HEBR1fAvPdnyJaWmrYCT/2x53O5dvm43Fq6QEqXsIk9l0LM6vuqCyOAL5uDpt4+gejp9Lu6o6zj6Qt+m6EPFVSsu/A/C9uXt1xdfM+zfZgrqjj1FWn3L8T3cqWQ9TjfodTJmJd79bX/Hi3uSeOeEAuJFAFQNJrQtFakmfyiMX7GesvH9tP3l9i17sHiN1NJVAqVk3DRUaV3d4tqFrtKG++H3x+++oUAE1b5hxTEVcX2GL3qf1ACF6n2C9mVtn0DT3738uz3ZTzkJtZbJOtcqRVDl5MMzsI4pNu66IAokGOilUw+ozjODHUWMjlV0qjfnVu3Ly7ddSpSSc59ChtVLMlx0QVWPt/14CkRQ/XhaXcCZ6oXJhw6XsqqNlZFgZgi48vx3azRf4VKF76qAtMlHZ7vOp6+kB19AreMtj6dAwEXHGX6o8ynRYp4hRolh/9LYrP31zhc2W5pCQpU/qqagavEudG4zfvU9Bdqjir6v6UhWUN0vYZHGihgyMqlJm528aZdXcLXKTpAF1Ycl1gwrzQ+Xj6MDVIb/UgGEj8RXV4SKGUlaXvRDH1BdLz4BpmCziJtUBa3pfGEc16m7dmPuKpGnCOWHSkeZUAWrgYeH1vGledEMPfH+UVI9kTT9cCABVGGrPnRGYr5bOT9pd1e/sFc7O7bz21f2ronxSkYtOqDk1qYTV3VB53LQqUNZnUfjdi8pINoH+su5X3zkD/13Gr5NFCv2xZV79tnKXZvCH9WnRElejidVK2kPJx2O+y+OAkmvvbgKxDufRIFOUFQvRF+aJkFKpm4FDBtL+LD+9dLndmNm1UpIsFknofqAKfJ7DOAq6TQu/UEBnzbce+8r2DSstLFsya7Ortj91dvkm5ogE2oSHVVWx4Sn/o3aH88Qa/FhCkRQ/TCN+uMMSZ9eYYqsmrFqqmqXxlbsc9QA80iuOaY0pogDIKuyQgDqI9lIH3VjrePSJxTgTZdBR14l1tRaedG+XL5ny+U50qQU/JAf3rnRRLerGxtBtyl6bHlx+H8sWfptpwaLLoyGm32jX1n6XYWsqHfm79jG/o7934/+jz2pkZWV16QA1S10otCPtCfZ6w91/vBnu+8Etzv2xM3uUUBWfHEPaz8xGxaKc4w2vrR7M9dtIqWUKNK0vscpzg5c7EJNulhUF2ozlEVEUB0YtnoUlLFC/UK4WUD7Nk7uqc9X7tub3Q1b/+H/s0Z9B2CVbMpH53KeUwFwkS9hYB546CqqYaHSoihQykR2zG4v37A7DPuLcDLH+MO79ydccm+3iICD2Aji8H8AuRa6mhJpFHH6V+73P61+bjenrtoYAVbydSKzgqnpDv9GB648a7h2AB97oKssqFRAlDz673KDQCkTS/bl1c9sJjdl5RxZH+BlfO0NNIvblY+g2ibFYG1IFtVQMY+EM87Q8XJpiaHkF0SFn8HnMY2OFVDlkwJYNcNKYBqk1s7IcYP11INcW/ltAKi4S12eXrG/Xv/CVisLbp9ip/ph/yA/X6x7oEAE1UCJAVxL+nGxNzW9kfxFd0gGpyybU8Uq4QI1l5wThKZuRBll1PNicXh5HVAcyGRnGgf/Uqpo94jgf31mjYDTKHBQgmeCDvy8Khjv01MKRFDtKXl7V3iiefOmfcAzR+ecLlTtM6Y4ro5hSabDKkCHk4Ho0LHf9o4XR0v2Hhiwht7l8qHCnyyTNCrNonPu/+zSXasSpjELXzJE75eePC7DQ4FoqBpQXqob6uN8H3GlUvfNk0LlamXF/teN/86I/z/su/Un1mgRbFVeq3TgposNwM+4dJkCgRv+HRdULYmx2A4AAB23SURBVAoore0sX1VC+t2fvmb/17X/Ycv4GLtpqLwI24AKf4LLXJcrF4s7ZwpEUD1ngnfjdh5CfUkScuRGpe6rmToVQsXdmLlkv2++sTe4Wm1t1wFUPpo8EJceUUDQqUXgqkXDfb5hjqz6FSJNLZYm7c9XPrO1yZX2vP6UckxJ5x2XoaJABNUBZWfovuqSDlg1xNc2O8Zzk/Zg5ba93t+21z9tkYd1x8uoZFWN0lCvGO444UcP2tTQHr12hVi3UwSdluvUJSJQlXDwd7wTmPoNX6HA0F5VL5Z7bhRwMs653S3eqOsUCMNHv2Y4SWfWlNW50rR9cemeXZ1etTG8AwoE6PBuO12vwggWKAtg+AhBteATLKAkWliaTwbFap4hf24vY1fIM/WntS9tMj/BC1B6bg37k67n3oS+hPg9HBSIoDocfPRPQUdVWg6Cr+K/mrcVUnL8+7UvbIZ8Rzlir0Zm94LZAtUEGRN8VRhGeV4UGfwvjc/b/ZU7tkxalGK6mPCJK6JxqhfM6Isy4/C/L9jQnUooomoDPV0LcFW+oyoS6s3py/Zs5abt/bxte809b9hyKTlll+bPDTs93EonG5ezU0Bkc9AqKRQw1aQLAep0adz+fPOBXSXoDVMycJ0SnSORz07hwboigupg8evY2krqCSq6oAYAVol4ZDaF/+pfLz2w7d1t237xT3tX2yC1NaNUer8H1AAJKtoh7JF7fAoIHFfOkWKH5GcndRTFX8P6ClH8NZf/3txlu0+eqTnSoiiymKjSPJbGQ0KM+BiOAhFUh6QhhNGkglVLYvV/RhyklJu5I8vzb1vPrPZmz2p4AuxKapXgRE+XxOpifHqU7aBIJ+B27D51c0QANYk842kNGR3tNGsK4xRy6ZWJRfsTTv4LxEctp7XXjwycPvVU+sWDg06BCKqDzsFj6h9gTVrUNGhbIKTV4sSs3Vm5gYvVlr2tI602vZuV8gS6KKzvAeoxBcddbQq41w2EdrFrGCY4FypomGfW1Hi+Yp/deGArk4tWQo/K3DbeXT7WbbuAuDG0FPDKtKF9vPhgkliVrbOSK9ldprBeY0iqmT35BoHmAABNc00FkTWS66MoEOR3//ICUGWYIohNoZGyMVym7l2+ZZcml6yK6iXngk5LTn0fVEM5WsdleCgQJdXh4aV7kk6rsnPxYS8aV3R6WZsvTmGJvmXbpLbeffWL1TCqNFAFtMgokJhaknXs5o6YJ3z5kX6QTv2MKZGwks/b2vSyfX7lrs0Wpgnoh08qvqpOxxKGD0mZnRQ+cuiEu8bdg0KBCKqDwqlPqKc3YKn7+mhWk5mqrc2s2AZGq9833toOqFpr7eJaiRSFR4DAwqsKdc1Bt3db7WOfUJGhukRaVK+3Fl0EmYqEWszkbHF82u6v3bLF8rxL3pfhiEYBoqvO1XVxGX4KxOH/8POYJ5RGL4O0mkOCmrT7l+7Y5aklpk/i+IMaQNKU829t0wIIkNtVYoyJaNAmjKOlQ0jI4zwuiOCfIuj0eI4sDKs37eYCMW1TJTc9VZrUuIweBaKkOuQ871QHCFiLAOV0pmJ/vfmZ7bVq9s2rn+0t01dRAjiUkMTqlmPwwA17j6FXwN5jDg3lLmd0glzSR7eaxEgl+8K1xWv2YOGOLWWmcWXzpikHvhJbJKbGZWQoEEF1ZFitMSjz0d1sqyxqgGVbv0psgN13tr2zRzQrr1f1EwKEAh4J5HsZQOEYnB0Z6h1+0LTlGe7zTnJTURcnF4iRetdWy0tuJhvmP3d6G0sj4Q6Tb8h/xeH/kDP48OMdAGsVaXVlet6uLV2yMdx+8liuFd9TDUKGLS0eWv2sq5OkVHfiqH2JMLyDUntMrmA+/w0c/K8xc62SKTk1izwutIhmnobuZ/waEQpEUB0RRusxpQrQnySpAhLrLHnm71++YauTc1ZiWmsBw0pOGQM47gJ+hBkFI0Sjj3lUQWZaQacx/K3i5K/ANTO5CXJQYZpy1n7/avqYsuI5w0eBCKrDx9MPPpF0oNilrZop2mqVoSsW60myBmi+usLV+dlBFOMFrg+WN8wn+HlQ/vvgOYmTmi3a3PicfXH9vk3nx0iTQgYqdKze7/fgzLg1ehSIoDpCPNdQ1COlhvkKoJwh6AqTArBYP1gjVXKL8ICoAeQodOCsPtrI6jIr8BZya1EP4FSamvFsxdHsxsxlm8yWkfAZA8jG58b8o00zqDDSSwTVEWK/6+r6cmoA8loBrWXcrJayE/aXlbtuWiURQPFbFajKA5PmoXMTtYFbh98d6/Y57NP2cCwCUu+7q5xT3mAnvTOR/Jt5uz2xbH+Zv2ELzJoi25R7SblHB4C11ktLH1HjQ5/hoFd8ikCBaP0PlBi5tTp9hoB0AAX+qssEtb65dM2e7azb5t5LUESQII8AJ355ZPCi7nuUOoSjJ5zz3kUDsMM/Ct96QFbSNmcJ8aWZaXcJPH2FWVNlBf+WdCrkTJZD9Ag743pkKBAl1ZFh9dEHFesFnNKhZq3IcPYGvpaXp1ZIUleyQh1zFbEBDqHF0SKG/LfHScVI1ZCfyRM4+peYLHETOl1fvmKlfBkKeplUpAiqgiEnS3y8D1AgguoHCDSch4NYpbWfaJnD9r+E0eoBuZSWyrMu6EqmzvBVUtiILnp2AapeLjlSo5RbRQKlLNu95Zs2QyK/LNlrJe8fXoZIVD/8YPHXR1LgaIv4yMviaYNLAYFkAEq/FjDk0wX8Vct2fXbNvrx63yYyY5aX4cp5WvqnHS18FW08oGaZNZVv5J1P6p+uPbArAGsJXbRoo6A1nbPWBrddxJp3iwIRVLtFyYErp5P1GsQCrKgBFnJTdo9MrMv4X1ayhLgWkibClww3TQwxMtwM16IHTKbnth/MS+lykZLvbgX3s+WpBbu+sGbT2XH00NlAlvYVcSNSQBTo7FmRIqNKAUBSdmoNZsukAlkuTttf1u4BsBNWqBG1Hkf3VtNFB3AeQ8NFpoPhul4Y8ihrYGlyaU/kPtVoMDEiTUbURfvLNXxSmTChXFMu31SUUoerKXTpaSKodomQg1yMrNX+I0UAPpj4rt5j2uXnCzdtvFnB4i2pTU+oL328qKpvv8XGwC7+mSSQoz4lcaL/yIVKnSPP4WkCfF+bWGCixKyNp5mKSnoUH9Urdp+BZXsPKx5bRQ+JO4hFCyQlhU0XJ+z64hVbGV+wKkBSkFcryOOzBKjZDD6cHuZPeGHwZDyn0qTIyV8W/xUA9dbiVXSqY1ZAkndwC42GjwaHKRJ/fRoFIqh+Gt2G+irBpdQB80zDvIX70AxBQ8p4tGYTS7gs4kPlFeAf2PFUCRDTSo8CsLp8U5lxu7V821anSDNN4BlJ8qKNX8I6+RlXkQJQIIJqbAbHUiCXzZLArmz3Cby8XJ2zIv6ZcivKYAlPu6AhCRKhb3RpWcO6DTjHFtuXOztn9kvNkSLfVK5hNsb002sLN+zG0k0rE9UrL0d/uoyP/c+jcPJxs8z68iFjpc6NAhFUz43Ug3Gjg7xWGK0yeVuqzNjt5Ws2W5oCaABUSamY/520phHz0eW4fUfP6dPfDlBbTaRUpA0mk43nq3Z7lWAzuUmmohYw5Ln4Xe3aRzm1TYq40UGBCKodxIibhymgGe1jRGOSPvESua3yklQlkbJ4w9UwwYreBpJBCTRDCL/xQsWuLF62tdnLACqqD2jhB/46w5/rCBG/IgWOUCCC6hGCjPrPMJwVajoLOAAzXZy0z6/etbnKFP6ZDH9pNYIf6R+9dNexHkACBpB0/rc8X5Y003Pjs/YFWVHn0SeXiPIfFsGp94B437M1nBPXo02BCKqjzf8Tn97LoF7bWEQNsFJetMsz5LLHvUgh7tzwv/2t3/5zYoF9fsBZ/DFOKQNqmUkPNwguM1+ewThFnFS9SKi/B9TBf9Y+Z8XAVy+C6sCzsFcPoKahIS+SG1BTyRXJFnrDZorjxF1VsJVBh9EOusmFCvE7R1bUMmH9FPtgbXbFpjKK5q9Bv18CqHZcGTcjBd6jQATV90gSdwQKSBpVeEBJbyViA1zBrejG3GWiWOG1Ctj4JYBrWIerB2kNcCqdDICqKag356/YJZL4lXnmA0gdpOeJdb1ICoSecZF1iPfuUwoIUOQ+pT+5E00ryd3cFVsam0skuACkYd2nD3JqtfyrI8Vz5vFuWObZHhCFajo3ThYEb7g69fJ4MFLgCAUiqB4hSPx5mAIOLnGjUu4qzaq6NL5k1+YukTgwb5m0bz4+0EoSzPrw5QPwS6CKOkOgSlSu6/NrtlCZdokRJY3r+eMSKXAWCkRQPQu1RvhcTU/VjKqpwrjdxsVqEeDJ4cspDwBvwsFb3vQ5Gu1Jx/t3kYFKExpKzaKtjC3Y1ZlV8nbhRKXQfng+EDMlLpECZ6JABNUzkWtET05G9zJZKePqUmXWbsxeIv4qDvHC0Ca5nADTZhtUBwuJcoDqVHrcHlwiQDfDf+mPlaK76aLMjCjP42N/MgUiqH4y6UbkwgRQg/+q9KuTBFu5tXrN5ojalKrhYoQngLSPCH1tt6PBoY6S+WVsvjrN7KnrNpYp84R+0D9Yr4bBofiw1zSC6rBzuIvPJ2BNI8FlMxmkVYbKeAJID4kzEtZzmpI+/BoUj1VJo5q8UC0U7cbqFRvPVfBLVRQqD6pdJF0saoQoEEF1hJjdlUcFb+S3Okm6lTVUAIuExcsp7QpTWHVkUABVulK9INIY2+bGp4lCtWDjOP1nAVRvnvLzrI6jWYTc46gS9wUKRFANlIjrj6KAACWNxKoweIskCrw8f4lpnGUkPow6wJEP3vxRRV3ASRrQ+4/UpVpyGdyo5hZtcYx002mkbqfDkKwaodNTKH6flQIRVM9KsXg+wKMBf84lwrtKwBGFyFNyPA3/pVvtT2kVMHXzaxvUsIGsDaDyPV+dsUvTSzZZqCKlSkal/jo1eYoIrbHBn5UCEVTPSrERPt8bq/zUVcHPBNlXryKtrlXmbJLsAC3ikDYbeAIwtg6f/iGXEhZStxRuX3yUJqW0l7LV3LxdLi9YBb9bqQP84qE0/NI6fMIRKQn0d3CkczspJq5GkgJqCXGJFDgjBZDnyJBXwJdzgTirN+aZusrQuUCGUR8S8IzFnfPpKSXsqzVtrjBp9+Zv2mx20gX383UHNv1/GzI7q+dBtXNP3I4UOEyBCKqH6RF/nYECkuxKRK26NL9M+uY54q2SKC+ZZXWGYs7xVEEiLwTUFHLunxubsauknK5mK9rLsaC+4CypAPjEJVLgrBSIoHpWisXzPQWEQYBOjtB4M9UJuzS7SCpnQq+ErAAOpPpJrqMucvmijpqSKiC9uriGtDrDiwDvBR1rL6r3yXU//Wi7kLgxohTobEkjSoL42J9KAR+DFN1kNmerswu2NDHtp3e6gXN/QY8CbpPOD/BU2MKszU3O26W5VXSpBZz/1Q0CiH643uHMT6VbvG64KRBBdbj527unS4bGGjZrKL00JpBaIe5qiRTX2NYFYqBPkzG0Aq5ceEwAKuMDp+SQpnO2OLmIPngBXSpA68IVCCo7wbV3pIslDzcFIqgON3/P4ekEVXmrEtD58vRVm8JwJV/PlHSrGXSUYFX4OH2BdAbnvghQ0aMypz9fzxN8etJWx5acs3/iRHXuNYo3HF4KRFAdXt729skcNnqAzDCELqQrtjC+YrPlORcWULFVdNQDKlvO6uPP723FjisdUGWIn6mnbZxU01cmVu0SoFrCjcrVK/aC44gW930iBWJz+kTCjexlARfVcvRBEpW/pob8ShC4MDGL1ErEfHxWW/isIrLy4aQwhencCedFZUnPrf26lQHSKwuXSWI4Q51l7fd/516teMOhpUAE1aFlbY8eDIxyi7CKDX2cthKAKmfJQlqZJDBJ2fmwZpwngM72+lUBcG+XUKOw7rgb+F4kHuxMaQKj2qIVyJDqnPcd4HecFzcjBf4gBSKo/kECjuLlQUfqLeqyqnsQKzKPfoE59DOlMScRKuKTm0sfiATwushQR9fh+B9eBzANaxUoJPdBUirUZ2Fs0mbK47iCaaJqXCIFuk+BCKrdp+lQlxjgSgZzbWsRbCkGqWS/6VKV6FXLVpDrkmaEhpPcmef3Ferpbw+o8iYoUku5fo3lSyQuDFFTz69O8U6jQYEIqqPB5x4+pQb/Xr0q2a9K+LxV3JWq+YplmRigpeejfneXI1/cVBK17i5gly/qJKlg5ghGnWc6rSJtqfFfSN2OVDX+HC4KRFAdLn529Wkk5Uki7fx4ye8wGAW3JK3LBFlZnbxklxcvWxNjVQA15bLyANZrGNM9E4WEgqbyySAxF7D831y8YfMlvBNc6mlfH1cv1e3QR0DsPxQWl0iBM1EgguqZyBVP7qRAJzwGwJQXQIVQgMsYg8aLVWYvCbA8uHVe29ttIST/SKMZwDHHZ5K6rDA5YawwhhJAMvVB7S9KRdFbGsTSL4oCEVQvivJDct8OaHIwpZB/AtaZsSkXE0BSogPWDhDr+aMn7lsyoWUB1AJD/+nymE1PEI0qyzx/Vxdq7qTRntcm3mDEKBBBdcQY3vPHRUhUsOfZypQtjs+4kICYrDQit1aTYXlL8ValUOjV4mFe0rHAXFLqBC5eqzNIzgCrAF9neI2qmr//1avaxHJHjwIRVEeP5z18YsmASmSdsQlSrCxPzmJpL+MFICBFZG37C/SyCl4DnEITnJHUXG9ioCrbwuQMqaeLYChN3kmyAUw9CPewRrHoEaNABNURY3ivH1d6zCzSYBkAW5iYsxkmA2RwtmoS1NpLhb2ugco/kIQ1AWGyNG4rkwtWZDaVr0UwrZ1HXeI9Ro0CEVRHjeM9fV6foUqNqiC9an6SWACzGK7GAdYCgKahN3+JzrM3VUHPAKjK/q975XIFmyVb6kJJrlSSoiVLA6rv6VMD6EfJtTd8GZ1SI6iODq/P5UmD65RUAGPZqi1NYnHPT2MwKgFnPiRgbyVWD+y6RwpgrxbHiPA/yxTaIrG0AFXA1EXREvbGJVKgBxSIoNoDoo50kUih+pM0WMyU0Ksu2hgxVgmxwl/vpUBFo3IRqRj25wlGPYPBbI6hf1rR/VUDJ6GqhnGJFOgNBSKo9oauI1tqACs1LM2vn8LiPj8+hQpAsKqj4YwekQgJNNUkrUs9S+zUnM1PzNtkeRrpNOdA9eCunfXo3D44I25FCnwKBSKofgrV4jUnUECeoW7gDYChz0RqHcsXbXV63sgHkGhUdWkniGm787eOf+pCcybmgAPVRg53rgoGqiUAnSmzZCdwVn9J0uGW2nAf7tfed2T7U6sSrxtZCvjJ2SP7+PHBe0EBZyJimK14pWWmhM7jAVDJFYmx6pGLQyxeqanhePdAVRipNNlKn110utRZ4qYWGPp7/1R34148ciwzUqBNgSiptkkRN7pCAScGepiU038ee/skBquV6iJDciLtMzRXqhVUnknAk0+9q0C58xPKQVpGWs1x5xnCEE4ShtAFqNZU2bhECpwDBSKongORB/UWkuvUQM7y0bBfMVPlZK8/0uzZTG7Kbs5ct0KtbKm6d6vScNtB4geER017Pe5zGFBVknxTW9bUrC2CUZeJknV5cYVoWYT5Q7erqFRu0eosH39V/I4U+GgKRFD9aFLFEz+eAgG1SLMCsGpW1fL0MkarKTKZIqXWG37w//+3d7ZNiRxRFL6CAioioID4Uu5mNVbKmK1U8v//RPJxk0o2qSRbqU1ZmpQuAuacbhoGYVwGGXeBM9bAMN19Z+aZqeOdfrnd07lZ+pBsDMt2EOEfjWPNSgMR/vnqz8e8d7DJL0I5RWAqAhLVqbCp0CQEnLSifnMNwlYqFm1ve8f3Auig1tXFAfD+5iS2Js2zhgapIqJk1RF3oJQvwlP2nnHwZSe1o3wiMC0Bieq05FRuAgLeY83g9buIoCYHOzXbQHXAOhqOMq6O0497eroXyeOwDypmIICIVxDmj3EHKlmIKgYA0HvlkbSIwHMQkKg+B+WlPEZ43fbfqxDWw2rD6mg8yiDICUWVKZM0/lMOo+tDnCGN+zmlSw0d/pulOlr9Oa4rnMfDUvotAukQkKimw1VWnZhR0PyaRUNRrVhGZ/yqm2k140Y+MdVHlXoUGExQfPsrM/ccT7cPVtwYLrT6czDqXhGxXAsl9E31o7j8GfQKPHogJYrA0wlIVJ/OUBZiCbAnAFfEWIXAbSEE3+HOPvqsbsKDDMGifav9QxMUSye3FNOHiWHuE+z3/i6jCqATVSdnuwje8god/suYK4tj/fnqz4ecwsplxJbfrU8RmBkBierMUMpQHAHnR0JZGc+0sd1Aq/yeFe7xao7OqlkXsHpU6tyeoIQPDDONousWbLix/vjOd/PW3KrbUbmOQQeUVB45ZGTu0eN4I/oUgdkRkKjOjqUsPUKA/mIe8UxrGzt2XD20jW4Bk/GhEQldrPyoqvjCQUQppH0x7WdH/FYI5xrsFBFf4Lh5YJWtsq1mOViQghpWFqClUN0ggSURLbMnIFGdPVNZHEOAXuMq/koYXXVSf2H7mzVb7+bwis6mpY88hlFnE7ajcsiS9HjzqE9tuL6pmC0VQ2LdAIQhQR1UAYw5Pe0SgZkR+MjTPLPjyNCSE6AuZuEkbuK1/Li0b18dvHICu4rwfGyjn2ZxVauwuYJ+rxvon3p+jCmot3bQ2T94qcNWoz7rcIp+icDsCEhUZ8dSlh4jAPeSosbO+FuZdTs7PLEmwvLRV3UxTl3qwEDUOR2eQto3TQV3lR7wOgYXHNb27MvmS6ugoWrQ5j+wpy0ReC4CEtXnIq3jOAJsOGIYvmph175+cWH19QaGlSLQChqufO2ofyTZXT8TXdGvlX1bw8wCnJGVYpvrZO1ou2nffvHaqogxkIMnPGicGkjzYCvciNE9IUXfIvAUAgr99xR6KjsVgXv0BNhE3epp48xu22g6ertiv1z9Zu37Vj96C0KjwDaDqYRDDIvgCvukok6Wgvrdy9d2VjmxagaiCl+YOYdzBxvyIQIJfadHQKKaHltZDgSCMELpuMmVQ1e3EUnq4uDMupm2ZX7u2rvLd3bX/WBtVL52Mgi6QkXtq6qXSn7ylb+Mcf11TOb3zfG5nddPrb5WRmOV70blFZWirEUEnp/ACh7c8Mg//9F1xOUgEHnC2CWqg6vmfKc31rYuHr9/2zf25v1P9sObH+33f/6wy7tra0Fou/RWu3zN73mY8HCziMXKV/zT+pF9f3qBPqmH8FC3UE+7ge5ZHJSKvC77OFFdME81wnU5HqT5uEqJ6nzcp8U4y54IMEA1JY8BALmr3e3Yh07L3rcu7de/39qfV3/ZVes/u2ndumhWrpUfcpldRV1sBdNNb9fsoLRr1RzEFFOl5FBH66JRQVRdRetwy1aEnUQ1AkObKRGQqKYEVmbHEAieFUSVm+Env+m53sFrve3e2HX72m46t9buoMIV3aWYkR5oIZ+33Foerf0FW6eQYugrG6XCYFSnpbDtZ8oac3zvwo5LmM99AeB8nv3CnrVEdWFv7Wd8YVEx6AksPVf6rV206nfu29jq1anyMvr5IaEQ0izqY31AP6egyEAZpbyiqoD5sYz3Scfv9SXm8LPPZQ7PfYFPWaK6wDf3s760IAhBBXGyYZff4q/h1n9f/e8LMEhL6Dp133vdD+WZI6zDDCSqwzz0Kw0Cav1Pg6psTkXAyyWLBkkMMjlqzr/iM91LK0tEm6YGtkbLao8IpElAopomXdmOJzCR6jFTvLB6415Yub1gfqi/PH3OHQGJ6tzdsuU6YcZjHb8MxDYux/hy2isC6RLQP/d0+cq6CIjAkhGQqC7ZDdflioAIpEtAr//p8pX11AjQHwhVAKoASA2zDCcmIFFNjEwFPhWB0fpViemnuhc6bjwBvf7Hs1GKCIiACCQmIFFNjEwFREAERCCegEQ1no1SREAERCAxAYlqYmQqIAIiIALxBCSq8WyUIgIiIAKJCUhUEyNTAREQARGIJyBRjWejFBEQARFITECimhiZCoiACIhAPAGJajwbpYiACIhAYgIS1cTIVEAEREAE4glIVOPZKEUEREAEEhOQqCZGpgIiIAIiEE9AohrPRikiIAIikJiARDUxMhUQAREQgXgCEtV4NkoRAREQgcQEJKqJkamACIiACMQTkKjGs1GKCIiACCQm8D9ZsLZYXEf6zwAAAABJRU5ErkJggg==\\"/>
</defs>
</svg>
"
            />
            <Text
              style={
                Object {
                  "fontFamily": "IBMPlexSans",
                  "fontSize": 21,
                  "fontWeight": "normal",
                  "lineHeight": 24,
                  "marginLeft": 8,
                  "writingDirection": "ltr",
                }
              }
              use="body1"
            >
              Google Maps
            </Text>
          </View>
          <View
            style={
              Object {
                "paddingBottom": 20,
                "paddingLeft": 0,
                "paddingRight": 0,
                "paddingTop": 20,
              }
            }
          >
            <Text
              style={
                Object {
                  "fontFamily": "IBMPlexSans",
                  "fontSize": 16,
                  "fontWeight": "normal",
                  "lineHeight": 22,
                  "writingDirection": "ltr",
                }
              }
              use="body2"
            >
              To see if you encountered someone with COVID-19 prior to downloading this app, you can import your personal location history.
            </Text>
          </View>
          <View
            accessibilityLabel="Import past locations"
            accessibilityRole="button"
            accessible={true}
            focusable={true}
            isTVSelectable={true}
            style={
              Object {
                "alignContent": "center",
                "alignItems": "center",
                "alignSelf": "stretch",
                "backgroundColor": "transparent",
                "borderBottomLeftRadius": 8,
                "borderBottomRightRadius": 8,
                "borderColor": "black",
                "borderStyle": "solid",
                "borderTopLeftRadius": 8,
                "borderTopRightRadius": 8,
                "borderWidth": 2,
                "flexDirection": "row",
                "height": 72,
                "justifyContent": "center",
                "opacity": 1,
                "paddingHorizontal": 16,
              }
            }
          >
            <Text
              secondary={true}
              style={
                Object {
                  "fontFamily": "IBMPlexSans-Medium",
                  "fontSize": 20,
                  "fontWeight": "normal",
                  "lineHeight": 40,
                  "writingDirection": "ltr",
                }
              }
              use="body1"
            >
              Import past locations
            </Text>
          </View>
          <View
            style={
              Object {
                "paddingBottom": 20,
                "paddingLeft": 0,
                "paddingRight": 0,
                "paddingTop": 20,
              }
            }
          >
            <Text
              monospace={true}
              secondary={true}
              style={
                Object {
                  "fontFamily": "IBMPlexMono",
                  "fontSize": 15,
                  "fontWeight": "normal",
                  "lineHeight": 24,
                  "writingDirection": "ltr",
                }
              }
              use="body3"
            >
              Safe Paths has no affiliation with Google and never shares your data.
            </Text>
          </View>
        </View>
        <View
          style={
            Object {
              "height": 1,
              "width": "100%",
            }
          }
        />
        <View
          style={
            Object {
              "marginBottom": "2%",
              "marginLeft": 0,
              "marginRight": 0,
              "marginTop": "2%",
            }
          }
        />
        <View
          style={
            Object {
              "height": 1,
              "width": "100%",
            }
          }
        />
        <View
          style={
            Object {
              "backgroundColor": "#FFF",
              "paddingBottom": 0,
              "paddingLeft": "6.25%",
              "paddingRight": "6.25%",
              "paddingTop": 0,
            }
          }
        >
          <View
            accessible={true}
            focusable={true}
            isTVSelectable={true}
            style={
              Object {
                "alignItems": "center",
                "flexDirection": "row",
                "opacity": 1,
                "paddingBottom": 18,
                "paddingLeft": 0,
                "paddingRight": 0,
                "paddingTop": 18,
              }
            }
          >
            <View
              style={
                Object {
                  "flexBasis": 0,
                  "flexGrow": 1,
                  "flexShrink": 1,
                  "justifyContent": "center",
                }
              }
            >
              <Text
                style={
                  Object {
                    "fontFamily": "IBMPlexSans",
                    "fontSize": 18,
                    "fontWeight": "normal",
                    "lineHeight": 24,
                    "writingDirection": "ltr",
                  }
                }
                use="body1"
              >
                About
              </Text>
            </View>
          </View>
          <View
            style={
              Object {
                "height": 1,
                "width": "100%",
              }
            }
          />
          <View
            accessible={true}
            focusable={true}
            isTVSelectable={true}
            style={
              Object {
                "alignItems": "center",
                "flexDirection": "row",
                "opacity": 1,
                "paddingBottom": 18,
                "paddingLeft": 0,
                "paddingRight": 0,
                "paddingTop": 18,
              }
            }
          >
            <View
              style={
                Object {
                  "flexBasis": 0,
                  "flexGrow": 1,
                  "flexShrink": 1,
                  "justifyContent": "center",
                }
              }
            >
              <Text
                style={
                  Object {
                    "fontFamily": "IBMPlexSans",
                    "fontSize": 18,
                    "fontWeight": "normal",
                    "lineHeight": 24,
                    "writingDirection": "ltr",
                  }
                }
                use="body1"
              >
                Legal
              </Text>
            </View>
          </View>
        </View>
        <View
          style={
            Object {
              "height": 1,
              "width": "100%",
            }
          }
        />
      </View>
    </RCTScrollView>
  </RCTSafeAreaView>
</View>
`;<|MERGE_RESOLUTION|>--- conflicted
+++ resolved
@@ -312,117 +312,7 @@
                 </View>
               </View>
             </View>
-<<<<<<< HEAD
-            <View
-              style={
-                Object {
-                  "backgroundColor": "#A5AFFB",
-                  "height": 1.5,
-                }
-              }
-            />
-            <View
-              accessible={true}
-              focusable={true}
-              isTVSelectable={true}
-              style={
-                Object {
-                  "backgroundColor": "#FFF",
-                  "flexDirection": "column",
-                  "justifyContent": "space-between",
-                  "opacity": 1,
-                  "paddingVertical": "5%",
-                }
-              }
-            >
-              <Text
-                style={
-                  Array [
-                    Object {
-                      "color": "#3C4ED8",
-                      "fontFamily": "IBMPlexSans",
-                      "fontSize": 18,
-                    },
-                    Object {
-                      "color": "#3C4ED8",
-                      "fontFamily": "IBMPlexSans-Bold",
-                    },
-                  ]
-                }
-              >
-                Waypoints
-              </Text>
-              <Text
-                style={
-                  Object {
-                    "backgroundColor": "#FFF",
-                    "color": "#3C4ED8",
-                    "fontFamily": undefined,
-                    "fontSize": 16,
-                    "width": "87.5%",
-                  }
-                }
-              >
-                see waypoints heatmap in action
-              </Text>
-            </View>
-            <View
-              style={
-                Object {
-                  "backgroundColor": "#A5AFFB",
-                  "height": 1.5,
-                }
-              }
-            />
-            <View
-              accessible={true}
-              focusable={true}
-              isTVSelectable={true}
-              style={
-                Object {
-                  "backgroundColor": "#FFF",
-                  "flexDirection": "column",
-                  "justifyContent": "space-between",
-                  "opacity": 1,
-                  "paddingVertical": "5%",
-                }
-              }
-            >
-              <Text
-                style={
-                  Array [
-                    Object {
-                      "color": "#3C4ED8",
-                      "fontFamily": "IBMPlexSans",
-                      "fontSize": 18,
-                    },
-                    Object {
-                      "color": "#3C4ED8",
-                      "fontFamily": "IBMPlexSans-Bold",
-                    },
-                  ]
-                }
-              >
-                Survey
-              </Text>
-              <Text
-                style={
-                  Object {
-                    "backgroundColor": "#FFF",
-                    "color": "#3C4ED8",
-                    "fontFamily": undefined,
-                    "fontSize": 16,
-                    "width": "87.5%",
-                  }
-                }
-              >
-                Self reporting survey
-              </Text>
-            </View>
-          </View>
-=======
           </Modal>
->>>>>>> 84b37cae
         </View>
         <View
           style={
