import React, { Component } from 'react';
import {
  SafeAreaView,
  StyleSheet,
  Linking,
  View,
  Text,
  TouchableOpacity,
  Dimensions,
  Image,
  ScrollView,
  BackHandler,
} from 'react-native';
import {
  Menu,
  MenuOptions,
  MenuOption,
  MenuTrigger,
} from 'react-native-popup-menu';
import Colors from '../constants/colors';
import LocationServices from '../services/LocationService';
import BroadcastingServices from '../services/BroadcastingService';
import BackgroundGeolocation from '@mauron85/react-native-background-geolocation';
import exportImage from './../assets/images/export.png';
import news from './../assets/images/newspaper.png';
import kebabIcon from './../assets/images/kebabIcon.png';
import pkLogo from './../assets/images/PKLogo.png';
import FontWeights from '../constants/fontWeights';
import ButtonWrapper from '../components/ButtonWrapper';
import IconLocked from '../assets/svgs/intro-locked';
import { SvgXml } from 'react-native-svg';

import { IntersectSet } from '../helpers/Intersect';
import { GetStoreData, SetStoreData } from '../helpers/General';
import languages from '../locales/languages';

const width = Dimensions.get('window').width;

class LocationTracking extends Component {
  constructor(props) {
    super(props);

    this.state = {
      timer_intersect: null,
      isLogging: '',
    };
  }

  componentDidMount() {
    BackHandler.addEventListener('hardwareBackPress', this.handleBackPress);
    GetStoreData('PARTICIPATE')
      .then(isParticipating => {
        if (isParticipating === 'true') {
          this.setState({
            isLogging: true,
          });
          this.willParticipate();
        } else {
          this.setState({
            isLogging: false,
          });
        }
      })
      .catch(error => console.log(error));

    let timer_intersect = setInterval(this.intersect_tick, 1000 * 60 * 60 * 12); // once every 12 hours
    // DEBUG:  1000 * 10); // once every 10 seconds

    this.setState({
      timer_intersect,
    });
  }

  intersect_tick = () => {
    // This function is called once every 12 hours.  It should do several things:

    // Get the user's health authorities
    GetStoreData('HEALTH_AUTHORITIES')
      .then(authority_list => {
        if (!authority_list) {
          // DEBUG: Force a test list
          // authority_list = [
          //  {
          //    name: 'Platte County Health',
          //    url:
          //      'https://raw.githack.com/tripleblindmarket/safe-places/develop/examples/safe-paths.json',
          //  },
          //];
          return;
        }

        if (authority_list) {
          // Pull down data from all the registered health authorities
          for (let authority of authority_list) {
            fetch(authority.url)
              .then(response => response.json())
              .then(responseJson => {
                // Example response =
                // { "authority_name":  "Steve's Fake Testing Organization",
                //   "publish_date_utc": "1584924583",
                //   "info_website": "https://www.who.int/emergencies/diseases/novel-coronavirus-2019",
                //   "concern_points":
                //    [
                //      { "time": 123, "latitude": 12.34, "longitude": 12.34},
                //      { "time": 456, "latitude": 12.34, "longitude": 12.34}
                //    ]
                // }

                // Update cache of info about the authority
                // (info_url might have changed, etc.)

                // TODO: authority_list, match by authority_list.url, then re-save "authority_name", "info_website" and
                // "publish_date_utc" (we should notify users if their authority is no longer functioning.)
                // console.log('Received data from authority.url=', authority.url);

                IntersectSet(responseJson.concern_points);
              });
          }
        } else {
          console.log('No authority list');
          return;
        }
      })
      .catch(error => console.log('Failed to load authority list', error));
  };

  componentWillUnmount() {
    clearInterval(this.state.timer_intersect);
    BackHandler.removeEventListener('hardwareBackPress', this.handleBackPress);
  }

  handleBackPress = () => {
    BackHandler.exitApp(); // works best when the goBack is async
    return true;
  };
  export() {
    this.props.navigation.navigate('ExportScreen', {});
  }

  import() {
    this.props.navigation.navigate('ImportScreen', {});
  }

  overlap() {
    this.props.navigation.navigate('OverlapScreen', {});
  }

  willParticipate = () => {
    SetStoreData('PARTICIPATE', 'true').then(() => {
      LocationServices.start();
      BroadcastingServices.start();
    });

    // Check and see if they actually authorized in the system dialog.
    // If not, stop services and set the state to !isLogging
    // Fixes tripleblindmarket/private-kit#129
    BackgroundGeolocation.checkStatus(({ authorization }) => {
      if (authorization === BackgroundGeolocation.AUTHORIZED) {
        this.setState({
          isLogging: true,
        });
      } else if (authorization === BackgroundGeolocation.NOT_AUTHORIZED) {
        LocationServices.stop(this.props.navigation);
        BroadcastingServices.stop(this.props.navigation);
        this.setState({
          isLogging: false,
        });
      }
    });
  };

  news() {
    this.props.navigation.navigate('NewsScreen', {});
  }

  licenses() {
    this.props.navigation.navigate('LicensesScreen', {});
  }

  settings() {
    this.props.navigation.navigate('SettingsScreen', {});
  }

  willParticipate = () => {
    SetStoreData('PARTICIPATE', 'true').then(() => LocationServices.start());
    this.setState({
      isLogging: true,
    });
  };

  notifications() {
    this.props.navigation.navigate('NotificationScreen', {});
  }

  willParticipate = () => {
    SetStoreData('PARTICIPATE', 'true').then(() => {
      LocationServices.start();
      BroadcastingServices.start();
    });
    this.setState({
      isLogging: true,
    });
  };

  setOptOut = () => {
    LocationServices.stop(this.props.navigation);
    BroadcastingServices.stop(this.props.navigation);
    this.setState({
      isLogging: false,
    });
  };

  // create component

  getMenuItem = () => {
    return (
      <Menu
        style={{
          position: 'absolute',
          alignSelf: 'flex-end',
          zIndex: 10,
          marginTop: '5.5%',
        }}>
        <MenuTrigger style={{ marginTop: 14 }}>
          <Image
            source={kebabIcon}
            style={{
              width: 15,
              height: 28,
              padding: 14,
            }}
          />
        </MenuTrigger>
        <MenuOptions>
          <MenuOption
            onSelect={() => {
              this.licenses();
            }}>
            <Text style={styles.menuOptionText}>Licenses</Text>
          </MenuOption>
          <MenuOption
            onSelect={() => {
              this.notifications();
            }}>
            <Text style={styles.menuOptionText}>Notifications</Text>
          </MenuOption>
        </MenuOptions>
      </Menu>
    );
  };

  getTrackingComponent = () => {
    return (
      <>
        <Image
          source={pkLogo}
          style={{
            width: 132,
            height: 164.4,
            alignSelf: 'center',
            marginTop: 15,
            marginBottom: 15,
          }}
        />
        <ButtonWrapper
          title={languages.t('label.home_stop_tracking')}
          onPress={() => this.setOptOut()}
          bgColor={Colors.RED_BUTTON}
          toBgColor={Colors.RED_TO_BUTTON}
        />
        <Text style={styles.sectionDescription}>
          {languages.t('label.home_stop_tracking_description')}
        </Text>

        <ButtonWrapper
          title={languages.t('label.home_check_risk')}
          onPress={() => this.overlap()}
          bgColor={Colors.GRAY_BUTTON}
          toBgColor={Colors.Gray_TO_BUTTON}
        />
        <Text style={styles.sectionDescription}>
          {languages.t('label.home_check_risk_description')}
        </Text>
      </>
    );
  };

  getNotTrackingComponent = () => {
    return (
      <>
        <Image
          source={pkLogo}
          style={{
            width: 132,
            height: 164.4,
            alignSelf: 'center',
            marginTop: 15,
            marginBottom: 30,
            opacity: 0.3,
          }}
        />
        <ButtonWrapper
          title={languages.t('label.home_start_tracking')}
          onPress={() => this.willParticipate()}
          bgColor={Colors.BLUE_BUTTON}
          toBgColor={Colors.BLUE_TO_BUTTON}
        />
        <Text style={styles.sectionDescription}>
          {languages.t('label.home_start_tracking_description')}
        </Text>
      </>
    );
  };

  getActionButtons = () => {
    if (!this.state.isLogging) {
      return;
    }
    return (
      <View style={styles.actionButtonsView}>
        <TouchableOpacity
          onPress={() => this.import()}
          style={styles.actionButtonsTouchable}>
          <Image
            style={styles.actionButtonImage}
            source={exportImage}
            resizeMode={'contain'}
          />
          <Text style={styles.actionButtonText}>
            {languages.t('label.import')}
          </Text>
        </TouchableOpacity>

        <TouchableOpacity
          onPress={() => this.export()}
          style={styles.actionButtonsTouchable}>
          <Image
            style={[
              styles.actionButtonImage,
              { transform: [{ rotate: '180deg' }] },
            ]}
            source={exportImage}
            resizeMode={'contain'}
          />
          <Text style={styles.actionButtonText}>
            {languages.t('label.export')}
          </Text>
        </TouchableOpacity>

        <TouchableOpacity
          onPress={() => this.news()}
          style={styles.actionButtonsTouchable}>
          <Image
            style={styles.actionButtonImage}
            source={news}
            resizeMode={'contain'}
          />
          <Text style={styles.actionButtonText}>
            {languages.t('label.news')}
          </Text>
        </TouchableOpacity>
      </View>
    );
  };

  getPrivacyNote = () => {
    if (this.state.isLogging) {
      return;
    }
    return (
      <View style={styles.privacyNoteContainer}>
        <View style={styles.privacyHeaderContainer}>
          <SvgXml xml={IconLocked} width={15} height={15} />
          <Text style={styles.privacyHeader}>
            {languages.t('label.home_privacy_header')}
          </Text>
        </View>
        <Text style={styles.privacySubheader}>
          {languages.t('label.home_privacy_subheader')}
        </Text>
      </View>
    );
  };

  getFooter = () => {
    return (
      <View style={styles.footer}>
        <Text>
          <Text
            style={[
              styles.footerDescription,
              { marginLeft: 0, marginRight: 0 },
            ]}>
            {languages.t('label.url_info')}{' '}
          </Text>
          <Text
            style={[
              styles.footerDescription,
              { color: Colors.BLUE_LINK, marginLeft: 0, marginRight: 0 },
            ]}
            onPress={() => Linking.openURL('https://privatekit.mit.edu')}>
            {languages.t('label.home_footer')}
          </Text>
        </Text>
      </View>
    );
  };

  render() {
    return (
      <SafeAreaView style={styles.container}>
        <ScrollView contentContainerStyle={styles.main}>
<<<<<<< HEAD
          {/* A modal menu. Currently only used for license info */}
          <Menu
            style={{
              position: 'absolute',
              alignSelf: 'flex-end',
              zIndex: 10,
            }}>
            <MenuTrigger style={{ marginTop: 14 }}>
              <Image
                source={kebabIcon}
                style={{
                  width: 15,
                  height: 28,
                  padding: 14,
                }}
              />
            </MenuTrigger>
            <MenuOptions>
              <MenuOption
                onSelect={() => {
                  this.settings();
                }}>
                <Text style={styles.menuOptionText}>Settings</Text>
              </MenuOption>
              <MenuOption
                onSelect={() => {
                  this.licenses();
                }}>
                <Text style={styles.menuOptionText}>Licenses</Text>
              </MenuOption>
              <MenuOption
                onSelect={() => {
                  this.notifications();
                }}>
                <Text style={styles.menuOptionText}>Notifications</Text>
              </MenuOption>
            </MenuOptions>
          </Menu>
=======
          {this.getMenuItem()}
>>>>>>> 3dd8c08c
          <Text style={styles.headerTitle}>
            {languages.t('label.private_kit')}
          </Text>

          <View style={styles.buttonsAndLogoView}>
            {this.state.isLogging
              ? this.getTrackingComponent()
              : this.getNotTrackingComponent()}
          </View>

          {this.getActionButtons()}

          {this.getPrivacyNote()}

          {this.getFooter()}
        </ScrollView>
      </SafeAreaView>
    );
  }
}

const styles = StyleSheet.create({
  // Container covers the entire screen
  container: {
    flex: 1,
    flexDirection: 'column',
    justifyContent: 'center',
    alignItems: 'center',
    color: Colors.PRIMARY_TEXT,
    backgroundColor: Colors.WHITE,
  },
  headerTitle: {
    textAlign: 'center',
    fontSize: 38,
    padding: 0,
    fontWeight: FontWeights.BOLD,
    marginTop: '7%',
  },
  subHeaderTitle: {
    textAlign: 'center',
    fontWeight: 'bold',
    fontSize: 22,
    padding: 5,
  },
  main: {
    flex: 1,
    flexDirection: 'column',
    justifyContent: 'space-between',
    alignItems: 'center',
    width: '90%',
  },
  buttonsAndLogoView: {
    flex: 6,
    justifyContent: 'flex-start',
  },
  actionButtonsView: {
    width: width * 0.7866,
    flexDirection: 'row',
    justifyContent: 'space-between',
    flex: 2,
    alignItems: 'center',
    marginBottom: -10,
  },
  footer: {
    textAlign: 'center',
    fontSize: 12,
    fontWeight: '600',
    padding: 4,
    paddingBottom: 10,
    flexDirection: 'row',
  },
  sectionDescription: {
    fontSize: 13,
    fontWeight: FontWeights.MEDIUM,
    marginLeft: '12%',
    marginRight: '12%',
    marginTop: '2%',
    marginBottom: '2%',
    textAlign: 'center',
    color: '#6A6A6A',
  },
  footerDescription: {
    fontSize: 12,
    fontWeight: FontWeights.REGULAR,
    marginLeft: '12%',
    marginRight: '12%',
    marginTop: '2%',
    marginBottom: '2%',
    textAlign: 'center',
    color: '#6A6A6A',
  },
  startLoggingButtonTouchable: {
    borderRadius: 12,
    backgroundColor: '#665eff',
    height: 52,
    alignSelf: 'center',
    width: width * 0.7866,
    justifyContent: 'center',
  },
  startLoggingButtonText: {
    fontWeight: FontWeights.BOLD,
    fontSize: 14,
    lineHeight: 19,
    letterSpacing: 0,
    textAlign: 'center',
    color: '#ffffff',
  },
  stopLoggingButtonTouchable: {
    borderRadius: 12,
    backgroundColor: '#fd4a4a',
    height: 52,
    alignSelf: 'center',
    width: width * 0.7866,
    justifyContent: 'center',
  },
  stopLoggingButtonText: {
    fontWeight: FontWeights.BOLD,
    fontSize: 14,
    lineHeight: 19,
    letterSpacing: 0,
    textAlign: 'center',
    color: '#ffffff',
  },
  actionButtonsTouchable: {
    height: 76,
    borderRadius: 8,
    backgroundColor: '#454f63',
    width: width * 0.23,
    justifyContent: 'center',
    alignItems: 'center',
  },
  actionButtonImage: {
    height: 21.6,
    width: 32.2,
  },
  actionButtonText: {
    opacity: 0.56,
    fontWeight: FontWeights.BOLD,
    fontSize: 12,
    lineHeight: 17,
    letterSpacing: 0,
    textAlign: 'center',
    color: '#ffffff',
    marginTop: 6,
  },
  menuOptionText: {
    fontWeight: FontWeights.REGULAR,
    fontSize: 14,
    padding: 10,
  },
  privacyNoteContainer: {
    backgroundColor: '#15D09B',
    width: width * 0.7,
    borderRadius: 12,
    paddingVertical: 8,
  },
  privacyHeaderContainer: {
    flexDirection: 'row',
    justifyContent: 'center',
    marginTop: '2%',
  },
  privacyHeader: {
    fontWeight: FontWeights.SEMIBOLD,
    fontSize: 16,
    marginLeft: 5,
    textAlign: 'center',
    color: 'white',
  },
  privacySubheader: {
    fontSize: 12,
    textAlign: 'center',
    color: 'white',
    margin: '2%',
    marginLeft: '5%',
    marginRight: '5%',
  },
});

export default LocationTracking;<|MERGE_RESOLUTION|>--- conflicted
+++ resolved
@@ -410,48 +410,7 @@
     return (
       <SafeAreaView style={styles.container}>
         <ScrollView contentContainerStyle={styles.main}>
-<<<<<<< HEAD
-          {/* A modal menu. Currently only used for license info */}
-          <Menu
-            style={{
-              position: 'absolute',
-              alignSelf: 'flex-end',
-              zIndex: 10,
-            }}>
-            <MenuTrigger style={{ marginTop: 14 }}>
-              <Image
-                source={kebabIcon}
-                style={{
-                  width: 15,
-                  height: 28,
-                  padding: 14,
-                }}
-              />
-            </MenuTrigger>
-            <MenuOptions>
-              <MenuOption
-                onSelect={() => {
-                  this.settings();
-                }}>
-                <Text style={styles.menuOptionText}>Settings</Text>
-              </MenuOption>
-              <MenuOption
-                onSelect={() => {
-                  this.licenses();
-                }}>
-                <Text style={styles.menuOptionText}>Licenses</Text>
-              </MenuOption>
-              <MenuOption
-                onSelect={() => {
-                  this.notifications();
-                }}>
-                <Text style={styles.menuOptionText}>Notifications</Text>
-              </MenuOption>
-            </MenuOptions>
-          </Menu>
-=======
           {this.getMenuItem()}
->>>>>>> 3dd8c08c
           <Text style={styles.headerTitle}>
             {languages.t('label.private_kit')}
           </Text>
