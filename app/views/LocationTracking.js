import React, { Component } from 'react';
import {
  SafeAreaView,
  StyleSheet,
  ScrollView,
  View,
  Text,
  Alert,
  Button
} from 'react-native';
import { WebView } from 'react-native-webview';

import BackgroundGeolocation from '@mauron85/react-native-background-geolocation';

import {GetStoreData, SetStoreData} from '../helpers/General';

class LocationTracking extends Component {
    constructor(props) {
        super(props);
    }
    componentDidMount() {
        BackgroundGeolocation.configure({
        desiredAccuracy: BackgroundGeolocation.HIGH_ACCURACY,
        stationaryRadius: 50,
        distanceFilter: 50,
        notificationTitle: 'CrossPath Enabled',
<<<<<<< HEAD
        notificationText: 'SafePaths is checking your path with others.',
        debug: true,
=======
        notificationText: 'TripleBlind is checking your path with others.',
        debug: false,
>>>>>>> ca315532
        startOnBoot: false,
        stopOnTerminate: true,
        locationProvider: BackgroundGeolocation.ACTIVITY_PROVIDER,
        interval: 20000,
        fastestInterval: 10000,
        activitiesInterval: 20000,
        stopOnStillActivity: false,
        postTemplate: {
            lat: '@latitude',
            lon: '@longitude',
            foo: 'bar' // you can also add your own properties
        }
        });

        BackgroundGeolocation.on('location', (location) => {
            // handle your locations here
            /* SAMPLE OF LOCATION DATA OBJECT
            id: 49
            mockLocationsEnabled: false
            altitude: 0
            longitude: -122.15541
            latitude: 37.415455
            time: 1583448706000
            provider: "fused"
            isFromMockProvider: false
            speed: 0
            accuracy: 20
            locationProvider: 1
            */
            console.log(location)
            GetStoreData('LOCATION_DATA')
            .then(locationArray => {
              // Adjust this to store an array of user locations information
              // SetStoreData('LOCATION_DATA', null);
                // if(locationArray != 'null') {
                //   var locationData = locationArray;
                //   locationData.push(location);
                // } else {
                //   var locationData = [];
                // }

                SetStoreData('LOCATION_DATA', location);
            });
            // to perform long running operation on iOS
            // you need to create background task
            BackgroundGeolocation.startTask(taskKey => {
                // execute long running task
                // eg. ajax post location
                // IMPORTANT: task has to be ended by endTask
                BackgroundGeolocation.endTask(taskKey);
            });
        });

        BackgroundGeolocation.on('stationary', (stationaryLocation) => {
            // handle stationary locations here
            Actions.sendLocation(stationaryLocation);
        });

        BackgroundGeolocation.on('error', (error) => {
        console.log('[ERROR] BackgroundGeolocation error:', error);
        });

        BackgroundGeolocation.on('start', () => {
        console.log('[INFO] BackgroundGeolocation service has been started');
        });

        BackgroundGeolocation.on('stop', () => {
        console.log('[INFO] BackgroundGeolocation service has been stopped');
        });

        BackgroundGeolocation.on('authorization', (status) => {
        console.log('[INFO] BackgroundGeolocation authorization status: ' + status);
        if (status !== BackgroundGeolocation.AUTHORIZED) {
            // we need to set delay or otherwise alert may not be shown
            setTimeout(() =>
            Alert.alert('App requires location tracking permission', 'Would you like to open app settings?', [
                { text: 'Yes', onPress: () => BackgroundGeolocation.showAppSettings() },
                { text: 'No', onPress: () => console.log('No Pressed'), style: 'cancel' }
            ]), 1000);
        }
        });

        BackgroundGeolocation.on('background', () => {
        console.log('[INFO] App is in background');
        });

        BackgroundGeolocation.on('foreground', () => {
        console.log('[INFO] App is in foreground');
        });

        BackgroundGeolocation.on('abort_requested', () => {
        console.log('[INFO] Server responded with 285 Updates Not Required');

        // Here we can decide whether we want stop the updates or not.
        // If you've configured the server to return 285, then it means the server does not require further update.
        // So the normal thing to do here would be to `BackgroundGeolocation.stop()`.
        // But you might be counting on it to receive location updates in the UI, so you could just reconfigure and set `url` to null.
        });

        BackgroundGeolocation.on('http_authorization', () => {
        console.log('[INFO] App needs to authorize the http requests');
        });

        BackgroundGeolocation.checkStatus(status => {
        console.log('[INFO] BackgroundGeolocation service is running', status.isRunning);
        console.log('[INFO] BackgroundGeolocation services enabled', status.locationServicesEnabled);
        console.log('[INFO] BackgroundGeolocation auth status: ' + status.authorization);

        // you don't need to check status before start (this is just the example)
        if (!status.isRunning) {
            BackgroundGeolocation.start(); //triggers start on start event
        }
        });

        // you can also just start without checking for status
        // BackgroundGeolocation.start();
    }

    componentWillUnmount() {
        // unregister all event listeners
        BackgroundGeolocation.removeAllListeners();
    }

    optOut() {
      BackgroundGeolocation.removeAllListeners();
      SetStoreData('PARTICIPATE', 'false').then(() =>
        this.props.navigation.navigate('WelcomeScreen', {})
      )
    }

    render() {
        return (
            <>
            <SafeAreaView>
                <ScrollView
                    contentInsetAdjustmentBehavior="automatic"
                    style={styles.scrollView}>
                    <View>
                      <Text style={{fontSize: 25, marginTop: 35, paddingLeft: 35, width: '70%', alignSelf: 'flex-start'}}>Your Exposure Risk:</Text>
                      <Text style={{width: 50, marginTop: -30, marginRight: 15, padding: 10,textAlign: 'center',alignSelf: 'flex-end', backgroundColor: 'green'}}>Low</Text>
                    </View>
                    <View>
                      <Text style={styles.sectionDescription, {fontSize: 18, marginLeft: 5, marginTop: 10}}>Latest News:</Text>
                    </View>
                    <WebView
                        source={{ uri: 'https://www.who.int/emergencies/diseases/novel-coronavirus-2019/advice-for-public' }}
                        style={{ margin
                            : 10, height: 450 }}
                    />
                    <View style={{marginTop:25}}>
                      <Button title={"Opt Out"} onPress={() => this.optOut()} />
                    </View>
                </ScrollView>
            </SafeAreaView>
            </>
        )
    }
}

const styles = StyleSheet.create({
    scrollView: {
    },
    engine: {
      position: 'absolute',
      right: 0,
    },
    body: {
      backgroundColor: 'white',
    },
    sectionContainer: {
      marginTop: 32,
      paddingHorizontal: 24,
    },
    sectionTitle: {
      fontSize: 24,
      fontWeight: '600',
      color: 'black',
    },
    sectionDescription: {
      marginTop: 8,
      fontSize: 18,
      fontWeight: '400',
      color: 'black',
    },
    highlight: {
      fontWeight: '700',
    },
    footer: {
      color: 'black',
      fontSize: 12,
      fontWeight: '600',
      padding: 4,
      paddingRight: 12,
      textAlign: 'right',
    },
  });

export default LocationTracking;<|MERGE_RESOLUTION|>--- conflicted
+++ resolved
@@ -24,13 +24,8 @@
         stationaryRadius: 50,
         distanceFilter: 50,
         notificationTitle: 'CrossPath Enabled',
-<<<<<<< HEAD
         notificationText: 'SafePaths is checking your path with others.',
-        debug: true,
-=======
-        notificationText: 'TripleBlind is checking your path with others.',
         debug: false,
->>>>>>> ca315532
         startOnBoot: false,
         stopOnTerminate: true,
         locationProvider: BackgroundGeolocation.ACTIVITY_PROVIDER,
