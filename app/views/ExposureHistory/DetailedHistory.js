--- conflicted
+++ resolved
@@ -3,9 +3,9 @@
 
 import { Typography } from '../../components/Typography';
 import languages from '../../locales/languages';
+import { useAssets } from '../../TracingStrategyAssets';
 import { ExposureCalendarView } from './ExposureCalendarView';
 import { SingleExposureDetail } from './SingleExposureDetail';
-import { useAssets } from '../../TracingStrategyAssets';
 
 /**
  * Detailed info when there is some exposure found
@@ -15,15 +15,7 @@
 export const DetailedHistory = ({ history }) => {
   const { detailedHistoryPageWhatThisMeansPara } = useAssets();
   const exposedDays = history.filter(day => day.exposureMinutes > 0);
-<<<<<<< HEAD
-  const whatThisMeansParaText =
-    tracingStrategy === 'gps'
-      ? languages.t('history.what_does_this_mean_para_location')
-      : languages.t('history.what_does_this_mean_para_bluetooth');
 
-=======
-      
->>>>>>> 7a5bb54c
   return (
     <>
       <ExposureCalendarView weeks={3} history={history} />
@@ -53,13 +45,9 @@
           <Typography use='headline3'>
             {languages.t('history.what_does_this_mean')}
           </Typography>
-<<<<<<< HEAD
-          <Typography use='body3'>{whatThisMeansParaText}</Typography>
-=======
           <Typography use='body3'>
             {detailedHistoryPageWhatThisMeansPara}
           </Typography>
->>>>>>> 7a5bb54c
         </>
       )}
 
