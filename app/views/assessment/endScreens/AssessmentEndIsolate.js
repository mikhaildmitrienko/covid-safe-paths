import React, { useContext } from 'react';
import { Trans, useTranslation } from 'react-i18next';

<<<<<<< HEAD
import { Icons } from '../../../assets';
=======
import { Icons, Images } from '../../../assets';
>>>>>>> e15a13ba
import { Typography } from '../../../components/Typography';
import { MetaContext } from '../AssessmentContext';
import AssessmentEnd from './AssessmentEnd';
import Colors from '../../../constants/colors';

/** @type {React.FunctionComponent<{}>} */
const AssessmentEndIsolate = ({ navigation }) => {
  let { t } = useTranslation();
  let { completeRoute } = useContext(MetaContext);
  return (
    <AssessmentEnd
      ctaAction={() => {
        navigation.push(completeRoute);
      }}
<<<<<<< HEAD
=======
      backgroundColor={Colors.SECONDARY_10}
      backgroundImage={Images.EmptyPathBackground}
>>>>>>> e15a13ba
      icon={Icons.SelfAssessment}
      ctaTitle={t('assessment.isolate_cta')}
      description={
        <Trans t={t} i18nKey='assessment.isolate_description'>
          <Typography />
        </Trans>
      }
      title={t('assessment.isolate_title')}
    />
  );
};

export default AssessmentEndIsolate;<|MERGE_RESOLUTION|>--- conflicted
+++ resolved
@@ -1,15 +1,11 @@
 import React, { useContext } from 'react';
 import { Trans, useTranslation } from 'react-i18next';
 
-<<<<<<< HEAD
-import { Icons } from '../../../assets';
-=======
 import { Icons, Images } from '../../../assets';
->>>>>>> e15a13ba
 import { Typography } from '../../../components/Typography';
+import Colors from '../../../constants/colors';
 import { MetaContext } from '../AssessmentContext';
 import AssessmentEnd from './AssessmentEnd';
-import Colors from '../../../constants/colors';
 
 /** @type {React.FunctionComponent<{}>} */
 const AssessmentEndIsolate = ({ navigation }) => {
@@ -20,11 +16,8 @@
       ctaAction={() => {
         navigation.push(completeRoute);
       }}
-<<<<<<< HEAD
-=======
       backgroundColor={Colors.SECONDARY_10}
       backgroundImage={Images.EmptyPathBackground}
->>>>>>> e15a13ba
       icon={Icons.SelfAssessment}
       ctaTitle={t('assessment.isolate_cta')}
       description={
