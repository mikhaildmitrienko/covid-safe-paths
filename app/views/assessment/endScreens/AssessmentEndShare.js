--- conflicted
+++ resolved
@@ -3,8 +3,8 @@
 
 import { Icons } from '../../../assets';
 import { Typography } from '../../../components/Typography';
+import Colors from '../../../constants/colors';
 import AssessmentEnd from './AssessmentEnd';
-import Colors from '../../../constants/colors';
 
 /** @type {React.FunctionComponent<{}>} */
 const AssessmentEndShare = ({ navigation }) => {
@@ -15,13 +15,9 @@
       ctaAction={() => {
         navigation.push('EndComplete');
       }}
-<<<<<<< HEAD
-      icon={Icons.SelfAssessment}
-=======
       icon={Icons.AnonymizedData}
       backgroundColor={Colors.PRIMARY_50}
       ctaColor={Colors.WHITE}
->>>>>>> e15a13ba
       ctaTitle={t('assessment.share_cta')}
       fontColor={Colors.WHITE}
       description={
@@ -31,30 +27,8 @@
           </Trans>
         </>
       }
-<<<<<<< HEAD
-      footer={
-        <TouchableOpacity
-          onPress={() => {
-            navigation.push('EndComplete');
-          }}>
-          <Text style={styles.skip}>{t('assessment.share_cta_skip')}</Text>
-        </TouchableOpacity>
-      }
-      title={t('assessment.share_title')}>
-      <AssessmentOption
-        onSelect={() => setSelectScreeningData(endOptionA => !endOptionA)}
-        option={{
-          label: t('assessment.share_screening_title'),
-          description: t('assessment.share_screening_description'),
-          value: 'a',
-        }}
-        isSelected={selectScreeningData}
-        type={SCREEN_TYPE_CHECKBOX}
-      />
-    </AssessmentEnd>
-=======
-      title={t('assessment.share_title')} />
->>>>>>> e15a13ba
+      title={t('assessment.share_title')}
+    />
   );
 };
 
