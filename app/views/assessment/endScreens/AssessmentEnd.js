import React from 'react';
import {
  SafeAreaView,
  ScrollView,
  StyleSheet,
  View,
  ImageBackground,
} from 'react-native';

import { Typography } from '../../../components/Typography';
import Colors from '../../../constants/colors';
import AssessmentButton from '../AssessmentButton';
import { SvgXml } from 'react-native-svg';

/**
 * @typedef { import("react").ReactNode } ReactNode
 */

/** @type {React.FunctionComponent<{
 *   ctaAction?: () => void;
 *   ctaColor?: string;
 *   ctaTitle?: string;
 *   description?: ReactNode;
 *   footer?: ReactNode;
 *   image: string;
 *   pretitle?: ReactNode;
 *   title: string;
 * }>} */
const AssessmentEnd = ({
  backgroundColor,
  backgroundImage,
  children,
  ctaAction,
  ctaColor,
  ctaTitle,
  description,
  fontColor,
  footer,
  icon,
  title,
}) => {
  return (
<<<<<<< HEAD
    <SafeAreaView style={assessmentStyles.container}>
      <ScrollView style={assessmentStyles.scrollView}>
        <View style={assessmentStyles.scrollViewContent}>
          <SvgXml xml={icon} />
          <Typography use='headline2' style={assessmentStyles.headingSpacing}>
            {title}
          </Typography>
          {description && (
            <Typography
              use='body1'
              testID='description'>
              {description}
=======
    <SafeAreaView backgroundColor={backgroundColor} style={assessmentStyles.container}>
      <ImageBackground source={backgroundImage} style={assessmentStyles.backgroundImage}>
        <ScrollView style={assessmentStyles.scrollView}>
          <View style={assessmentStyles.scrollViewContent}>
            <SvgXml xml={icon} />
            <Typography color={fontColor} use='headline2' style={assessmentStyles.headingSpacing}>
              {title}
>>>>>>> e15a13ba
            </Typography>
            {description && (
              <Typography
                color={fontColor}
                use='body1'
                style={assessmentStyles.description}
                testID='description'>
                {description}
              </Typography>
            )}
            {children}
          </View>
        </ScrollView>
        <View style={assessmentStyles.footer}>
          {footer}
          {ctaTitle && (
            <AssessmentButton
              color={ctaColor}
              onPress={ctaAction}
              title={ctaTitle}
            />
          )}
        </View>
      </ImageBackground>
    </SafeAreaView>
  );
};

export default AssessmentEnd;

export const assessmentStyles = StyleSheet.create({
  container: {
    flex: 1,
<<<<<<< HEAD
    backgroundColor: Colors.SECONDARY_10,
=======
  },
  backgroundImage: {
    flex: 1,
    resizeMode: "cover",
    justifyContent: "center",
>>>>>>> e15a13ba
  },
  scrollView: {
    flex: 1,
  },
  scrollViewContent: {
    padding: 20,
  },
  headingSpacing: {
    marginVertical: 30,
  },
  footer: {
    padding: 20,
  },
  description: {
    marginBottom: 20,
  },
});<|MERGE_RESOLUTION|>--- conflicted
+++ resolved
@@ -1,16 +1,15 @@
 import React from 'react';
 import {
+  ImageBackground,
   SafeAreaView,
   ScrollView,
   StyleSheet,
   View,
-  ImageBackground,
 } from 'react-native';
+import { SvgXml } from 'react-native-svg';
 
 import { Typography } from '../../../components/Typography';
-import Colors from '../../../constants/colors';
 import AssessmentButton from '../AssessmentButton';
-import { SvgXml } from 'react-native-svg';
 
 /**
  * @typedef { import("react").ReactNode } ReactNode
@@ -40,28 +39,20 @@
   title,
 }) => {
   return (
-<<<<<<< HEAD
-    <SafeAreaView style={assessmentStyles.container}>
-      <ScrollView style={assessmentStyles.scrollView}>
-        <View style={assessmentStyles.scrollViewContent}>
-          <SvgXml xml={icon} />
-          <Typography use='headline2' style={assessmentStyles.headingSpacing}>
-            {title}
-          </Typography>
-          {description && (
-            <Typography
-              use='body1'
-              testID='description'>
-              {description}
-=======
-    <SafeAreaView backgroundColor={backgroundColor} style={assessmentStyles.container}>
-      <ImageBackground source={backgroundImage} style={assessmentStyles.backgroundImage}>
+    <SafeAreaView
+      backgroundColor={backgroundColor}
+      style={assessmentStyles.container}>
+      <ImageBackground
+        source={backgroundImage}
+        style={assessmentStyles.backgroundImage}>
         <ScrollView style={assessmentStyles.scrollView}>
           <View style={assessmentStyles.scrollViewContent}>
             <SvgXml xml={icon} />
-            <Typography color={fontColor} use='headline2' style={assessmentStyles.headingSpacing}>
+            <Typography
+              color={fontColor}
+              use='headline2'
+              style={assessmentStyles.headingSpacing}>
               {title}
->>>>>>> e15a13ba
             </Typography>
             {description && (
               <Typography
@@ -95,15 +86,11 @@
 export const assessmentStyles = StyleSheet.create({
   container: {
     flex: 1,
-<<<<<<< HEAD
-    backgroundColor: Colors.SECONDARY_10,
-=======
   },
   backgroundImage: {
     flex: 1,
-    resizeMode: "cover",
-    justifyContent: "center",
->>>>>>> e15a13ba
+    resizeMode: 'cover',
+    justifyContent: 'center',
   },
   scrollView: {
     flex: 1,
