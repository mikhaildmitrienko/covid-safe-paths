import { useNavigation } from '@react-navigation/native';
import React from 'react';
import { useTranslation } from 'react-i18next';
import {
  Dimensions,
  ImageBackground,
  StatusBar,
  Text,
  View,
} from 'react-native';
import { SvgXml } from 'react-native-svg';

import { Icons, Images } from '../../assets';
import { Button } from '../../components/Button';
import { Typography } from '../../components/Typography';
import { Theme } from '../../constants/themes';
import { MayoButton } from './MayoButton';
import { styles } from './style';
import { useAssets } from '../../TracingStrategyAssets';

export const OffPage = () => {
  const { t } = useTranslation();
  const { offPageCta, offPageButton } = useAssets();
  const navigation = useNavigation();
  const size = Dimensions.get('window').height;

  return (
    <Theme use='violet'>
      <ImageBackground
        source={Images.LaunchScreenBackground}
        style={styles.backgroundImage}>
        <StatusBar
          barStyle='light-content'
          backgroundColor='transparent'
          translucent
        />
        <View style={styles.pulseContainer}>
          <SvgXml
            xml={Icons.StateUnknown}
            width={size ? size : 80}
            height={size ? size : 80}
          />
        </View>

        <View style={styles.mainContainer}>
          <View style={styles.contentAbovePulse}>
            <Typography style={styles.mainTextAbove} />
            <Typography style={styles.subsubheaderText} />
          </View>
          <View style={styles.contentBelowPulse}>
            <Text style={styles.mainTextBelow}>
              {t('label.home_setting_off_header')}
            </Text>
<<<<<<< HEAD
            <Typography style={styles.subheaderText}>{ctaText}</Typography>
=======
            <Typography style={styles.subheaderText}>
              {offPageCta}
            </Typography>
>>>>>>> 7a5bb54c
            <Button
              label={offPageButton}
              onPress={() => navigation.navigate('SettingsScreen', {})}
              style={styles.buttonContainer}
            />
          </View>
        </View>
        <MayoButton />
      </ImageBackground>
    </Theme>
  );
};<|MERGE_RESOLUTION|>--- conflicted
+++ resolved
@@ -14,9 +14,9 @@
 import { Button } from '../../components/Button';
 import { Typography } from '../../components/Typography';
 import { Theme } from '../../constants/themes';
+import { useAssets } from '../../TracingStrategyAssets';
 import { MayoButton } from './MayoButton';
 import { styles } from './style';
-import { useAssets } from '../../TracingStrategyAssets';
 
 export const OffPage = () => {
   const { t } = useTranslation();
@@ -51,13 +51,7 @@
             <Text style={styles.mainTextBelow}>
               {t('label.home_setting_off_header')}
             </Text>
-<<<<<<< HEAD
-            <Typography style={styles.subheaderText}>{ctaText}</Typography>
-=======
-            <Typography style={styles.subheaderText}>
-              {offPageCta}
-            </Typography>
->>>>>>> 7a5bb54c
+            <Typography style={styles.subheaderText}>{offPageCta}</Typography>
             <Button
               label={offPageButton}
               onPress={() => navigation.navigate('SettingsScreen', {})}
