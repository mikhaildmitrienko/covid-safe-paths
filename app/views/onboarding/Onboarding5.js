import React, { Component } from 'react';
import {
  Dimensions,
  ImageBackground,
  StatusBar,
  StyleSheet,
  TouchableOpacity,
  View,
} from 'react-native';
import {
  PERMISSIONS,
  RESULTS,
  check,
  checkNotifications,
  request,
  requestNotifications,
} from 'react-native-permissions';
import { SvgXml } from 'react-native-svg';

import BackgroundImage from './../../assets/images/launchScreenBackground.png';
import { isPlatformiOS } from './../../Util';
import IconDenied from '../../assets/svgs/permissionDenied';
import IconGranted from '../../assets/svgs/permissionGranted';
import IconUnknown from '../../assets/svgs/permissionUnknown';
import { Button } from '../../components/Button';
import { Typography } from '../../components/Typography';
import Colors from '../../constants/colors';
import { PARTICIPATE } from '../../constants/storage';
import { Theme } from '../../constants/themes';
import { SetStoreData } from '../../helpers/General';
import languages from '../../locales/languages';
import { HCAService } from '../../services/HCAService';
import { sharedStyles } from './styles';

const width = Dimensions.get('window').width;

const PermissionStatusEnum = {
  UNKNOWN: 0,
  GRANTED: 1,
  DENIED: 2,
};

const StepEnum = {
  LOCATION: 0,
  NOTIFICATIONS: 1,
  HCA_SUBSCRIPTION: 2,
  DONE: 3,
};

const PermissionDescription = ({ title, status }) => {
  let icon;
  switch (status) {
    case PermissionStatusEnum.UNKNOWN:
      icon = IconUnknown;
      break;
    case PermissionStatusEnum.GRANTED:
      icon = IconGranted;
      break;
    case PermissionStatusEnum.DENIED:
      icon = IconDenied;
      break;
  }

  return (
    <View style={styles.permissionContainer}>
      <Typography style={styles.permissionTitle} use={'body2'}>
        {title}
      </Typography>
      <SvgXml style={styles.permissionIcon} xml={icon} width={30} height={30} />
    </View>
  );
};

class Onboarding extends Component {
  constructor(props) {
    super(props);
    this.state = {
      currentStep: StepEnum.LOCATION,
      notificationPermission: PermissionStatusEnum.UNKNOWN,
      locationPermission: PermissionStatusEnum.UNKNOWN,
      authSubscriptionStatus: PermissionStatusEnum.UNKNOWN,
    };
  }

  componentDidMount() {
    this.checkLocationStatus();
    isPlatformiOS() && this.checkNotificationStatus();
    __DEV__ && this.checkSubsriptionStatus();
  }

  isLocationChecked() {
    return this.state.locationPermission !== PermissionStatusEnum.UNKNOWN;
  }

  isNotificationChecked() {
    return this.state.notificationPermission !== PermissionStatusEnum.UNKNOWN;
  }

  /**
   * Helper method to determine the next step for permission requests.
   * In general there is a linear flow, but because Android does not
   * require permission for notifications, we skip the notifications
   * step on Android.
   *
   * @param {currentStep} StepEnum
   * @returns {StepEnum}
   */
  getNextStep(currentStep) {
    switch (currentStep) {
      case StepEnum.LOCATION:
        return this.getLocationNextStep();
      case StepEnum.NOTIFICATIONS:
        return __DEV__ ? StepEnum.HCA_SUBSCRIPTION : StepEnum.DONE;
      case StepEnum.HCA_SUBSCRIPTION:
        return StepEnum.DONE;
    }
  }

  async checkLocationStatus() {
    const nextStep = this.getNextStep(StepEnum.LOCATION);
    const setting = this.getLocationPermissionSetting();
    const status = await check(setting);

    switch (status) {
      case RESULTS.GRANTED:
        this.setState({
          currentStep: nextStep,
          locationPermission: PermissionStatusEnum.GRANTED,
        });
        break;
      case RESULTS.BLOCKED:
        this.setState({
          currentStep: nextStep,
          locationPermission: PermissionStatusEnum.DENIED,
        });
        break;
    }
  }

  async checkNotificationStatus() {
    const nextStep = this.getNextStep(StepEnum.NOTIFICATIONS);
    const { status } = await checkNotifications();

    switch (status) {
      case RESULTS.GRANTED:
        this.setState({
          currentStep: nextStep,
          notificationPermission: PermissionStatusEnum.GRANTED,
        });
        break;
      case RESULTS.BLOCKED:
        this.setState({
          currentStep: nextStep,
          notificationPermission: PermissionStatusEnum.DENIED,
        });
        break;
    }
  }

  async checkSubsriptionStatus() {
    const nextStep = this.getNextStep(StepEnum.HCA_SUBSCRIPTION);
    const hasUserSetSubscription = await HCAService.hasUserSetSubscription();

    // Only update state if the user has already set their subscription status
    if (hasUserSetSubscription) {
      const isEnabled = await HCAService.isAutosubscriptionEnabled();
      const authSubscriptionStatus = isEnabled
        ? PermissionStatusEnum.GRANTED
        : PermissionStatusEnum.DENIED;

      this.setState({
        currentStep: nextStep,
        authSubscriptionStatus,
      });
    }
  }

  getLocationNextStep() {
    if (isPlatformiOS()) {
      return StepEnum.NOTIFICATIONS;
    } else if (__DEV__) {
      return StepEnum.HCA_SUBSCRIPTION;
    } else {
      return isPlatformiOS() ? StepEnum.NOTIFICATIONS : StepEnum.DONE;
    }
  }

  /**
   * Gets the respective location permissions settings string
   * for the user's current device.
   *   */
  getLocationPermissionSetting() {
    return isPlatformiOS()
      ? PERMISSIONS.IOS.LOCATION_ALWAYS
      : PERMISSIONS.ANDROID.ACCESS_FINE_LOCATION;
  }

  async requestLocation() {
    const nextStep = this.getNextStep(StepEnum.LOCATION);
    const locationPermission = this.getLocationPermissionSetting();
    const status = await request(locationPermission);

    switch (status) {
      case RESULTS.GRANTED:
        this.setState({
          currentStep: nextStep,
          locationPermission: PermissionStatusEnum.GRANTED,
        });
        break;
      case RESULTS.BLOCKED:
        this.setState({
          currentStep: nextStep,
          locationPermission: PermissionStatusEnum.DENIED,
        });
        break;
    }
  }

  async requestNotification() {
    const nextStep = this.getNextStep(StepEnum.NOTIFICATIONS);
    const { status } = await requestNotifications(['alert', 'badge', 'sound']);

    switch (status) {
      case RESULTS.GRANTED:
        this.setState({
          currentStep: nextStep,
          notificationPermission: PermissionStatusEnum.GRANTED,
        });
        break;
      case RESULTS.BLOCKED:
        this.setState({
          currentStep: nextStep,
          notificationPermission: PermissionStatusEnum.DENIED,
        });
        break;
    }
  }

  async requestHCASubscription() {
    const nextStep = this.getNextStep(StepEnum.HCA_SUBSCRIPTION);
    await HCAService.enableAutoSubscription();

    this.setState({
      currentStep: nextStep,
      authSubscriptionStatus: PermissionStatusEnum.GRANTED,
    });
  }

<<<<<<< HEAD
  buttonPressed() {
    if (!this.isLocationChecked()) {
      this.requestLocation();
    } else if (!this.isNotificationChecked()) {
      this.requestNotification();
    } else {
      SetStoreData(PARTICIPATE, 'true'); // replaces "start" button
      this.props.navigation.push('LocationTrackingScreen');
=======
  /**
   * Allows the user to skip over a given step by setting the
   * permission for that step to `DENIED`
   * @returns {StepEnum}
   */
  skipCurrentStep() {
    const status = PermissionStatusEnum.DENIED;
    const nextStep = this.getNextStep(this.state.currentStep);

    switch (this.state.currentStep) {
      case StepEnum.LOCATION:
        this.setState({
          currentStep: nextStep,
          locationPermission: status,
        });
        break;
      case StepEnum.NOTIFICATIONS:
        this.setState({
          currentStep: nextStep,
          notificationPermission: status,
        });
        break;
      case StepEnum.HCA_SUBSCRIPTION:
        this.setState({
          currentStep: nextStep,
          authSubscriptionStatus: status,
        });
        break;
    }
  }

  async buttonPressed() {
    switch (this.state.currentStep) {
      case StepEnum.LOCATION:
        this.requestLocation();
        break;
      case StepEnum.NOTIFICATIONS:
        this.requestNotification();
        break;
      case StepEnum.HCA_SUBSCRIPTION:
        this.requestHCASubscription();
        break;
      case StepEnum.DONE:
        SetStoreData(
          PARTICIPATE,
          this.state.locationPermission === PermissionStatusEnum.GRANTED,
        );
        SetStoreData('ONBOARDING_DONE', true);
        this.props.navigation.replace('LocationTrackingScreen');
>>>>>>> 84b37cae
    }
  }

  getTitleText() {
    switch (this.state.currentStep) {
      case StepEnum.LOCATION:
        return languages.t('label.launch_location_header');
      case StepEnum.NOTIFICATIONS:
        return languages.t('label.launch_notif_header');
      case StepEnum.HCA_SUBSCRIPTION:
        return languages.t('label.launch_authority_header');
      case StepEnum.DONE:
        return languages.t('label.launch_done_header');
    }
  }

  getTitleTextView() {
    const use =
      this.state.currentStep === StepEnum.DONE ? 'headline1' : 'headline2';

    return (
      <Typography style={styles.headerText} use={use} testID='Header'>
        {this.getTitleText()}
      </Typography>
    );
  }

  getSubtitleText() {
    let style, text;

    switch (this.state.currentStep) {
      case StepEnum.LOCATION:
        [style, text] = [
          styles.subheaderText,
          languages.t('label.launch_location_subheader'),
        ];
        break;
      case StepEnum.NOTIFICATIONS:
        [style, text] = [
          styles.subheaderText,
          languages.t('label.launch_notif_subheader'),
        ];
        break;
      case StepEnum.HCA_SUBSCRIPTION:
        [style, text] = [
          styles.subheaderTextWide,
          languages.t('label.launch_authority_subheader'),
        ];
        break;
      case StepEnum.DONE:
        [style, text] = [
          styles.subheaderText,
          languages.t('label.launch_done_subheader'),
        ];
        break;
    }

    return (
      <Typography style={style} use={'body3'}>
        {text}
      </Typography>
    );
  }

  getLocationPermission() {
    return (
      <>
        <View style={styles.divider} />
        <PermissionDescription
          title={languages.t('label.launch_location_access')}
          status={this.state.locationPermission}
        />
        <View style={styles.divider} />
      </>
    );
  }

  getNotificationsPermissionIfIOS() {
    return (
      isPlatformiOS() && (
        <>
          <PermissionDescription
            title={languages.t('label.launch_notification_access')}
            status={this.state.notificationPermission}
          />
          <View style={styles.divider} />
        </>
      )
    );
  }

  getAuthSubscriptionStatus() {
    return (
      <>
        <PermissionDescription
          title={languages.t('label.launch_authority_access')}
          status={this.state.authSubscriptionStatus}
        />
        <View style={styles.divider} />
      </>
    );
  }

  getButtonText() {
    switch (this.state.currentStep) {
      case StepEnum.LOCATION:
        return languages.t('label.launch_enable_location');
      case StepEnum.NOTIFICATIONS:
        return languages.t('label.launch_enable_notif');
      case StepEnum.HCA_SUBSCRIPTION:
        return languages.t('label.launch_enable_auto_subscription');
      case StepEnum.DONE:
        return languages.t('label.launch_finish_set_up');
    }
  }

  getSkipStepButton() {
    if (this.state.currentStep !== StepEnum.DONE) {
      return (
        <TouchableOpacity onPress={this.skipCurrentStep.bind(this)}>
          <Typography style={styles.skipThisStepBtn} use={'body1'}>
            {languages.t('label.skip_this_step')}
          </Typography>
        </TouchableOpacity>
      );
    }
  }

  render() {
    return (
<<<<<<< HEAD
      <ImageBackground source={BackgroundImage} style={styles.backgroundImage}>
        <StatusBar
          barStyle='light-content'
          backgroundColor='transparent'
          translucent
        />

        <View style={styles.mainContainer}>
          <View style={styles.contentContainer}>
            {this.getTitleTextView()}
            <Text style={styles.subheaderText}>{this.getSubtitleText()}</Text>
            <View style={styles.statusContainer}>
              {this.getLocationPermission()}
              {this.getNotificationsPermissionIfIOS()}
              <View style={styles.spacer} />
=======
      <Theme use='violet'>
        <ImageBackground
          source={BackgroundImage}
          style={styles.backgroundImage}>
          <StatusBar
            barStyle='light-content'
            backgroundColor='transparent'
            translucent
          />

          <View style={styles.mainContainer}>
            <View style={styles.contentContainer}>
              {this.getTitleTextView()}
              {this.getSubtitleText()}
              {this.getSkipStepButton()}
              <View style={styles.statusContainer}>
                {this.getLocationPermission()}
                {this.getNotificationsPermissionIfIOS()}
                {__DEV__ && this.getAuthSubscriptionStatus()}
                <View style={styles.spacer} />
              </View>
>>>>>>> 84b37cae
            </View>
          </View>
          <View style={sharedStyles.footerContainer}>
            <Button
              label={this.getButtonText()}
              onPress={this.buttonPressed.bind(this)}
            />
          </View>
        </ImageBackground>
      </Theme>
    );
  }
}

const styles = StyleSheet.create({
  backgroundImage: {
    width: '100%',
    height: '100%',
    resizeMode: 'cover',
    flex: 1,
  },
  mainContainer: {
    flex: 1,
  },
  contentContainer: {
    width: width * 0.9,
    flex: 1,
    justifyContent: 'center',
    alignSelf: 'center',
  },
  headerText: {
    color: Colors.WHITE,
  },
  subheaderText: {
    color: Colors.WHITE,
    marginTop: '3%',
    width: width * 0.55,
  },
  subheaderTextWide: {
    color: Colors.WHITE,
    marginTop: '3%',
    width: width * 0.8,
  },
  statusContainer: {
    marginTop: '5%',
  },
  divider: {
    backgroundColor: Colors.DIVIDER,
    height: 1,
    marginVertical: '3%',
  },
  spacer: {
    marginVertical: '5%',
  },
  permissionContainer: {
    flexDirection: 'row',
    justifyContent: 'space-between',
  },
  permissionTitle: {
    color: Colors.WHITE,
    alignSelf: 'center',
    marginRight: 8,
    flex: 1,
  },
  permissionIcon: {
    alignSelf: 'center',
  },
  skipThisStepBtn: {
    color: Colors.DIVIDER,
    paddingTop: 15,
  },
});

export default Onboarding;<|MERGE_RESOLUTION|>--- conflicted
+++ resolved
@@ -246,16 +246,6 @@
     });
   }
 
-<<<<<<< HEAD
-  buttonPressed() {
-    if (!this.isLocationChecked()) {
-      this.requestLocation();
-    } else if (!this.isNotificationChecked()) {
-      this.requestNotification();
-    } else {
-      SetStoreData(PARTICIPATE, 'true'); // replaces "start" button
-      this.props.navigation.push('LocationTrackingScreen');
-=======
   /**
    * Allows the user to skip over a given step by setting the
    * permission for that step to `DENIED`
@@ -305,7 +295,6 @@
         );
         SetStoreData('ONBOARDING_DONE', true);
         this.props.navigation.replace('LocationTrackingScreen');
->>>>>>> 84b37cae
     }
   }
 
@@ -436,23 +425,6 @@
 
   render() {
     return (
-<<<<<<< HEAD
-      <ImageBackground source={BackgroundImage} style={styles.backgroundImage}>
-        <StatusBar
-          barStyle='light-content'
-          backgroundColor='transparent'
-          translucent
-        />
-
-        <View style={styles.mainContainer}>
-          <View style={styles.contentContainer}>
-            {this.getTitleTextView()}
-            <Text style={styles.subheaderText}>{this.getSubtitleText()}</Text>
-            <View style={styles.statusContainer}>
-              {this.getLocationPermission()}
-              {this.getNotificationsPermissionIfIOS()}
-              <View style={styles.spacer} />
-=======
       <Theme use='violet'>
         <ImageBackground
           source={BackgroundImage}
@@ -474,7 +446,6 @@
                 {__DEV__ && this.getAuthSubscriptionStatus()}
                 <View style={styles.spacer} />
               </View>
->>>>>>> 84b37cae
             </View>
           </View>
           <View style={sharedStyles.footerContainer}>
