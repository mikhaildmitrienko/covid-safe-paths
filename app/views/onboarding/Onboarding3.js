import React from 'react';
import {
  Dimensions,
  ImageBackground,
  StatusBar,
  StyleSheet,
  View,
} from 'react-native';

import { Button } from '../../components/Button';
import { Type, Typography } from '../../components/Typography';
import Colors from '../../constants/colors';
import fontFamily from '../../constants/fonts';
import languages from '../../locales/languages';
import { sharedStyles } from './styles';
import { useAssets } from '../../TracingStrategyAssets';

const width = Dimensions.get('window').width;

const Onboarding = props => {
<<<<<<< HEAD
  const isGPS = config.tracingStrategy === 'gps';
  const backgroundImage = isGPS ? Images.LaunchScreen3 : Images.LaunchScreen3BT;
  const headerText = isGPS
    ? languages.t('label.launch_screen3_header_location')
    : languages.t('label.launch_screen3_header_bluetooth');
  const subheaderText = isGPS
    ? languages.t('label.launch_screen3_subheader_location')
    : languages.t('label.launch_screen3_subheader_bluetooth');
=======
  const {
    onboarding3Background,
    onboarding3Header,
    onboarding3Subheader,
  } = useAssets();
>>>>>>> 7a5bb54c

  return (
    <View style={styles.mainContainer}>
      <StatusBar
        barStyle='dark-content'
        backgroundColor='transparent'
        translucent
      />
      <ImageBackground
        source={onboarding3Background}
        style={styles.backgroundImage}
      />
      <View style={styles.contentContainer}>
        <Typography style={styles.headerText} use={Type.Headline2}>
          {onboarding3Header}
        </Typography>
<<<<<<< HEAD
        <Typography style={styles.subheaderText}>{subheaderText}</Typography>
=======
        <Typography style={styles.subheaderText}>
          {onboarding3Subheader}
        </Typography>
>>>>>>> 7a5bb54c
      </View>
      <View style={styles.verticalSpacer} />
      <View style={sharedStyles.footerContainer}>
        <Button
          label={languages.t('label.launch_next')}
          onPress={() => {
            props.navigation.replace('Onboarding4');
          }}
        />
      </View>
    </View>
  );
};

const styles = StyleSheet.create({
  backgroundImage: {
    width: '100%',
    height: '100%',
    top: '-10%',
    resizeMode: 'cover',
    position: 'absolute',
  },
  mainContainer: {
    flex: 1,
    backgroundColor: Colors.INTRO_WHITE_BG,
  },
  contentContainer: {
    width: width * 0.9,
    flex: 2,
    alignSelf: 'center',
    justifyContent: 'center',
  },
  headerText: {
    color: Colors.VIOLET,
  },
  subheaderText: {
    marginTop: '6%',
    color: Colors.VIOLET,
    fontSize: 16,
    fontFamily: fontFamily.primaryRegular,
  },
  verticalSpacer: {
    flex: 1,
  },
});

export default Onboarding;<|MERGE_RESOLUTION|>--- conflicted
+++ resolved
@@ -12,28 +12,17 @@
 import Colors from '../../constants/colors';
 import fontFamily from '../../constants/fonts';
 import languages from '../../locales/languages';
+import { useAssets } from '../../TracingStrategyAssets';
 import { sharedStyles } from './styles';
-import { useAssets } from '../../TracingStrategyAssets';
 
 const width = Dimensions.get('window').width;
 
 const Onboarding = props => {
-<<<<<<< HEAD
-  const isGPS = config.tracingStrategy === 'gps';
-  const backgroundImage = isGPS ? Images.LaunchScreen3 : Images.LaunchScreen3BT;
-  const headerText = isGPS
-    ? languages.t('label.launch_screen3_header_location')
-    : languages.t('label.launch_screen3_header_bluetooth');
-  const subheaderText = isGPS
-    ? languages.t('label.launch_screen3_subheader_location')
-    : languages.t('label.launch_screen3_subheader_bluetooth');
-=======
   const {
     onboarding3Background,
     onboarding3Header,
     onboarding3Subheader,
   } = useAssets();
->>>>>>> 7a5bb54c
 
   return (
     <View style={styles.mainContainer}>
@@ -50,13 +39,9 @@
         <Typography style={styles.headerText} use={Type.Headline2}>
           {onboarding3Header}
         </Typography>
-<<<<<<< HEAD
-        <Typography style={styles.subheaderText}>{subheaderText}</Typography>
-=======
         <Typography style={styles.subheaderText}>
           {onboarding3Subheader}
         </Typography>
->>>>>>> 7a5bb54c
       </View>
       <View style={styles.verticalSpacer} />
       <View style={sharedStyles.footerContainer}>
