import AnonymizedData from './anonymizedData';
import BackArrow from './backArrow';
import Checkmark from './checkmark';
import CheckmarkCircle from './checkmarkCircle';
import Close from './close';
import Export from './export';
import GoogleMapsLogo from './google-maps-logo';
import IntroGlobe from './intro-locked';
import IntroSiren from './intro-siren';
import LanguagesIcon from './languagesIcon';
import LocationPin from './locationPin';
import Lock from './lock';
import PermissionDenied from './permissionDenied';
import PermissionGranted from './permissionGranted';
import PermissionUnknown from './permissionUnknown';
<<<<<<< HEAD
import SelfAssessment from './selfAssessment';
=======
import Publish from './publish';
>>>>>>> 8864dfd1
import SettingsIcon from './settingsIcon';
import StateAtRisk from './stateAtRisk';
import StateNoContact from './stateNoContact';
import StateUnknown from './stateUnknown';
import Team from './team';
import Upload from './upload';
import Warning from './warning';
import XmarkIcon from './xmarkIcon';

export const Icons = {
  AnonymizedData,
  BackArrow,
  Checkmark,
  CheckmarkCircle,
  Close,
  Export,
  GoogleMapsLogo,
  IntroGlobe,
  IntroSiren,
  LanguagesIcon,
  LocationPin,
  Lock,
  PermissionDenied,
  PermissionGranted,
  PermissionUnknown,
<<<<<<< HEAD
  SelfAssessment,
=======
  Publish,
>>>>>>> 8864dfd1
  SettingsIcon,
  StateAtRisk,
  StateNoContact,
  StateUnknown,
  Team,
  Upload,
  Warning,
  XmarkIcon,
};<|MERGE_RESOLUTION|>--- conflicted
+++ resolved
@@ -13,11 +13,8 @@
 import PermissionDenied from './permissionDenied';
 import PermissionGranted from './permissionGranted';
 import PermissionUnknown from './permissionUnknown';
-<<<<<<< HEAD
 import SelfAssessment from './selfAssessment';
-=======
 import Publish from './publish';
->>>>>>> 8864dfd1
 import SettingsIcon from './settingsIcon';
 import StateAtRisk from './stateAtRisk';
 import StateNoContact from './stateNoContact';
@@ -43,11 +40,8 @@
   PermissionDenied,
   PermissionGranted,
   PermissionUnknown,
-<<<<<<< HEAD
   SelfAssessment,
-=======
   Publish,
->>>>>>> 8864dfd1
   SettingsIcon,
   StateAtRisk,
   StateNoContact,
