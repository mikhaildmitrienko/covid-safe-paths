--- conflicted
+++ resolved
@@ -2,11 +2,7 @@
 
 import dayjs from 'dayjs';
 import i18next from 'i18next';
-import { initReactI18next } from 'react-i18next';
-<<<<<<< HEAD
-=======
-import { useTranslation } from 'react-i18next';
->>>>>>> 84b37cae
+import { initReactI18next, useTranslation } from 'react-i18next';
 import { NativeModules, Platform } from 'react-native';
 
 import { LANG_OVERRIDE } from '../constants/storage';
