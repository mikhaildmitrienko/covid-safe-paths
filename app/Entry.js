--- conflicted
+++ resolved
@@ -129,62 +129,12 @@
 
   return (
     <NavigationContainer>
-<<<<<<< HEAD
-      <Stack.Navigator
-        initialRouteName='InitialScreen'
-        screenOptions={screenOptions}>
-        <Stack.Screen
-          name='InitialScreen'
-          component={onboardingDone ? Main : Onboarding1}
-        />
-        <Stack.Screen name='Onboarding1' component={Onboarding1} />
-        <Stack.Screen name='Onboarding2' component={Onboarding2} />
-        <Stack.Screen name='Onboarding3' component={Onboarding3} />
-        <Stack.Screen name='Onboarding4' component={Onboarding4} />
-        <Stack.Screen
-          name='OnboardingPermissions'
-          component={OnboardingPermissions}
-        />
-        <Stack.Screen name='Main' component={Main} />
-        <Stack.Screen name='NewsScreen' component={NewsScreen} />
-        <Stack.Screen
-          name='ExportScreen'
-          component={ExportStack}
-          options={{
-            ...TransitionPresets.ModalSlideFromBottomIOS,
-          }}
-        />
-        {/* We feature flag in settings between whether to send to route or e2e export */}
-        <Stack.Screen name='ExportLocally' component={ExportLocally} />
-        <Stack.Screen name='ImportScreen' component={ImportScreen} />
-        <Stack.Screen name='SettingsScreen' component={SettingsScreen} />
-        <Stack.Screen
-          name='ChooseProviderScreen'
-          component={ChooseProviderScreen}
-        />
-        <Stack.Screen name='LicensesScreen' component={LicensesScreen} />
-        <Stack.Screen
-          name='ExposureHistoryScreen'
-          component={ExposureHistoryScreen}
-        />
-        <Stack.Screen name='AboutScreen' component={AboutScreen} />
-        <Stack.Screen
-          name={FEATURE_FLAG_SCREEN_NAME}
-          component={FeatureFlagsScreen}
-        />
-        <Stack.Screen
-          name='AssessmentScreen'
-          component={AssessmentScreen}
-          options={{ stackPresentation: 'modal', headerShown: false }}
-        />
-=======
       <Stack.Navigator screenOptions={SCREEN_OPTIONS}>
         {onboardingComplete ? (
           <Stack.Screen name={'App'} component={MainApp} />
         ) : (
           <Stack.Screen name={'Onboarding'} component={OnboardingStack} />
         )}
->>>>>>> b915b208
       </Stack.Navigator>
     </NavigationContainer>
   );
