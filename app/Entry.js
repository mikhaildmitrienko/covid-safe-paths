--- conflicted
+++ resolved
@@ -7,12 +7,8 @@
 import { PARTICIPATE } from './constants/storage';
 import { GetStoreData } from './helpers/General';
 import AboutScreen from './views/About';
-<<<<<<< HEAD
 import AssessmentScreen from './views/assessment/Assessment';
 import AssessmentTestScreen from './views/assessment/AssessmentTest';
-=======
-import CaptchaScreen from './views/Captcha';
->>>>>>> 966d2d43
 import ChooseProviderScreen from './views/ChooseProvider';
 import ExportScreen from './views/Export';
 import { ExposureHistoryScreen } from './views/ExposureHistory/ExposureHistory';
@@ -55,7 +51,7 @@
     return (
       <NavigationContainer>
         <Stack.Navigator
-          initialRouteName='AssessmentTestScreen'
+          initialRouteName='InitialScreen'
           screenOptions={{
             cardStyleInterpolator: CardStyleInterpolators.forHorizontalIOS,
             cardStyle: {
@@ -146,16 +142,6 @@
             options={{ headerShown: false }}
           />
           <Stack.Screen
-            name='WayPointsScreen'
-            component={WayPointsScreen}
-            options={{ headerShown: false }}
-          />
-          <Stack.Screen
-            name='CaptchaScreen'
-            component={CaptchaScreen}
-            options={{ headerShown: false }}
-          />
-          <Stack.Screen
             name='AssessmentScreen'
             component={AssessmentScreen}
             options={{ stackPresentation: 'modal', headerShown: false }}
@@ -164,6 +150,11 @@
             name='AssessmentTestScreen'
             component={AssessmentTestScreen}
           />
+          <Stack.Screen
+            name='WayPointsScreen'
+            component={WayPointsScreen}
+            options={{ headerShown: false }}
+          />
         </Stack.Navigator>
       </NavigationContainer>
     );
