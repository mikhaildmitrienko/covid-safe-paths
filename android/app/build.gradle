apply plugin: "com.android.application"

project.ext.envConfigFiles = [
    debug: ".env",
    staging: ".env",
    release: ".env.release",
]

apply from: project(':react-native-config').projectDir.getPath() + "/dotenv.gradle"

import com.android.build.OutputFile

/**
 * The react.gradle file registers a task for each build variant (e.g. bundleDebugJsAndAssets
 * and bundleReleaseJsAndAssets).
 * These basically call `react-native bundle` with the correct arguments during the Android build
 * cycle. By default, bundleDebugJsAndAssets is skipped, as in debug/dev mode we prefer to load the
 * bundle directly from the development server. Below you can see all the possible configurations
 * and their defaults. If you decide to add a configuration block, make sure to add it before the
 * `apply from: "../../node_modules/react-native/react.gradle"` line.
 *
 * project.ext.react = [
 *   // the name of the generated asset file containing your JS bundle
 *   bundleAssetName: "index.android.bundle",
 *
 *   // the entry file for bundle generation
 *   entryFile: "index.android.js",
 *
 *   // https://facebook.github.io/react-native/docs/performance#enable-the-ram-format
 *   bundleCommand: "ram-bundle",
 *
 *   // whether to bundle JS and assets in debug mode
 *   bundleInDebug: false,
 *
 *   // whether to bundle JS and assets in release mode
 *   bundleInRelease: true,
 *
 *   // whether to bundle JS and assets in another build variant (if configured).
 *   // See http://tools.android.com/tech-docs/new-build-system/user-guide#TOC-Build-Variants
 *   // The configuration property can be in the following formats
 *   //         'bundleIn${productFlavor}${buildType}'
 *   //         'bundleIn${buildType}'
 *   // bundleInFreeDebug: true,
 *   // bundleInPaidRelease: true,
 *   // bundleInBeta: true,
 *
 *   // whether to disable dev mode in custom build variants (by default only disabled in release)
 *   // for example: to disable dev mode in the staging build type (if configured)
 *   devDisabledInStaging: true,
 *   // The configuration property can be in the following formats
 *   //         'devDisabledIn${productFlavor}${buildType}'
 *   //         'devDisabledIn${buildType}'
 *
 *   // the root of your project, i.e. where "package.json" lives
 *   root: "../../",
 *
 *   // where to put the JS bundle asset in debug mode
 *   jsBundleDirDebug: "$buildDir/intermediates/assets/debug",
 *
 *   // where to put the JS bundle asset in release mode
 *   jsBundleDirRelease: "$buildDir/intermediates/assets/release",
 *
 *   // where to put drawable resources / React Native assets, e.g. the ones you use via
 *   // require('./image.png')), in debug mode
 *   resourcesDirDebug: "$buildDir/intermediates/res/merged/debug",
 *
 *   // where to put drawable resources / React Native assets, e.g. the ones you use via
 *   // require('./image.png')), in release mode
 *   resourcesDirRelease: "$buildDir/intermediates/res/merged/release",
 *
 *   // by default the gradle tasks are skipped if none of the JS files or assets change; this means
 *   // that we don't look at files in android/ or ios/ to determine whether the tasks are up to
 *   // date; if you have any other folders that you want to ignore for performance reasons (gradle
 *   // indexes the entire tree), add them here. Alternatively, if you have JS files in android/
 *   // for example, you might want to remove it from here.
 *   inputExcludes: ["android/**", "ios/**"],
 *
 *   // override which node gets called and with what additional arguments
 *   nodeExecutableAndArgs: ["node"],
 *
 *   // supply additional arguments to the packager
 *   extraPackagerArgs: []
 * ]
 */

project.ext.react = [
    entryFile: "index.js",
    bundleInDevDebug: false,
    bundleInStagingDebug: true,
    enableHermes: false,  // clean and rebuild if changing
]

apply from: "../../node_modules/react-native/react.gradle"

/**
 * Set this to true to create two separate APKs instead of one:
 *   - An APK that only works on ARM devices
 *   - An APK that only works on x86 devices
 * The advantage is the size of the APK is reduced by about 4MB.
 * Upload all the APKs to the Play Store and people will download
 * the correct one based on the CPU architecture of their device.
 */
def enableSeparateBuildPerCPUArchitecture = false

/**
 * Run Proguard to shrink the Java bytecode in release builds.
 */
def enableProguardInReleaseBuilds = false

/**
 * The preferred build flavor of JavaScriptCore.
 *
 * For example, to use the international variant, you can use:
 * `def jscFlavor = 'org.webkit:android-jsc-intl:+'`
 *
 * The international variant includes ICU i18n library and necessary data
 * allowing to use e.g. `Date.toLocaleString` and `String.localeCompare` that
 * give correct results when using with locales other than en-US.  Note that
 * this variant is about 6MiB larger per architecture than default.
 */
def jscFlavor = 'org.webkit:android-jsc:+'

/**
 * Whether to enable the Hermes VM.
 *
 * This should be set on project.ext.react and mirrored here.  If it is not set
 * on project.ext.react, JavaScript will not be compiled to Hermes Bytecode
 * and the benefits of using Hermes will therefore be sharply reduced.
 */
def enableHermes = project.ext.react.get("enableHermes", false)

android {
    compileSdkVersion rootProject.ext.compileSdkVersion

    compileOptions {
        sourceCompatibility JavaVersion.VERSION_1_8
        targetCompatibility JavaVersion.VERSION_1_8
    }

    defaultConfig {
        applicationId "org.pathcheck.covidsafepaths"
        minSdkVersion rootProject.ext.minSdkVersion
        targetSdkVersion rootProject.ext.targetSdkVersion
        multiDexEnabled true

        // detox e2e testing
        testBuildType System.getProperty('testBuildType', 'debug')
        testInstrumentationRunner 'androidx.test.runner.AndroidJUnitRunner'

        versionCode 6
        versionName "1.0.2"
    }
    splits {
        abi {
            reset()
            enable enableSeparateBuildPerCPUArchitecture
            universalApk false  // If true, also generate a universal APK
            include "armeabi-v7a", "x86", "arm64-v8a", "x86_64"
        }
    }
    signingConfigs {
        debug {
            storeFile file('debug.keystore')
            storePassword 'android'
            keyAlias 'androiddebugkey'
            keyPassword 'android'
        }
        release {
            if (file("./keystore.jks").exists()) {
                keyAlias KEY_ALIAS
                keyPassword KEY_PASSWORD
                storePassword KEY_STORE_PASSWORD
                storeFile file("./keystore.jks")
            } else {
                project.logger.lifecycle('Could not find release key')
            }
        }
    }
    buildTypes {
        debug {
            signingConfig signingConfigs.debug
        }
        release {
            // Caution! In production, you need to generate your own keystore file.
            // see https://facebook.github.io/react-native/docs/signed-apk-android.
            // signingConfig signingConfigs.release
            minifyEnabled enableProguardInReleaseBuilds
            proguardFiles getDefaultProguardFile("proguard-android.txt"), "proguard-rules.pro"
        }
    }

    flavorDimensions "version"
    productFlavors {
        dev {
            dimension "version"
        }
        staging {
            dimension "version"
        }
        prod {
            dimension "version"
        }
    }

    // applicationVariants are e.g. debug, release
    applicationVariants.all { variant ->
        variant.outputs.each { output ->
            // For each separate APK per architecture, set a unique version code as described here:
            // https://developer.android.com/studio/build/configure-apk-splits.html
            def versionCodes = ["armeabi-v7a": 1, "x86": 2, "arm64-v8a": 3, "x86_64": 4]
            def abi = output.getFilter(OutputFile.ABI)
            if (abi != null) {  // null for the universal-debug, universal-release variants
                output.versionCodeOverride =
                        versionCodes.get(abi) * 1048576 + defaultConfig.versionCode
            }
        }
    }
}

dependencies {
    // loading html files
    compile project(':react-native-local-resource')
    implementation project(':react-native-reanimated')
    implementation fileTree(dir: "libs", include: ["*.jar"])
    implementation "com.facebook.react:react-native:+"  // From node_modules
    implementation "androidx.annotation:annotation:1.1.0"

    if (enableHermes) {
        def hermesPath = "../../node_modules/hermes-engine/android/"
        debugImplementation files(hermesPath + "hermes-debug.aar")
        releaseImplementation files(hermesPath + "hermes-release.aar")
    } else {
        implementation jscFlavor
    }
    androidTestImplementation('com.wix:detox:+')  // detox: e2e testing
}

allprojects {
    repositories {
        configurations.all {
<<<<<<< HEAD


=======
>>>>>>> 59901beb
            // To fix the app start crash error
            resolutionStrategy.eachDependency { DependencyResolveDetails details ->
                def requested = details.requested
                if (requested.group == 'com.google.android.gms') {
                    details.useVersion '12.0.1'
                }
                if (requested.group == 'com.google.firebase') {
                    details.useVersion '12.0.1'
                }
            }
        }
        jcenter()
        maven {
            url "https://maven.google.com"
        }
    }
}

// Run this once to be able to run the application with BUCK
// puts all compile dependencies into folder libs for BUCK to use
task copyDownloadableDepsToLibs(type: Copy) {
    from configurations.compile
    into 'libs'
}

apply from: file("../../node_modules/@react-native-community/cli-platform-android/native_modules.gradle"); applyNativeModulesAppBuildGradle(project)<|MERGE_RESOLUTION|>--- conflicted
+++ resolved
@@ -166,11 +166,12 @@
             keyPassword 'android'
         }
         release {
+            project.logger.lifecycle('getting the keystore from ', System.getenv("HOME"));
             if (file("./keystore.jks").exists()) {
-                keyAlias KEY_ALIAS
-                keyPassword KEY_PASSWORD
-                storePassword KEY_STORE_PASSWORD
-                storeFile file("./keystore.jks")
+                keyAlias System.getenv("secrets.KEY_ALIAS")
+                keyPassword System.getenv("secrets.KEY_PASSWORD")
+                storePassword System.getenv("secrets.KEY_STORE_PASSWORD")
+                storeFile file(System.getenv("HOME") + "/keystores/keystore.jks")
             } else {
                 project.logger.lifecycle('Could not find release key')
             }
@@ -238,11 +239,6 @@
 allprojects {
     repositories {
         configurations.all {
-<<<<<<< HEAD
-
-
-=======
->>>>>>> 59901beb
             // To fix the app start crash error
             resolutionStrategy.eachDependency { DependencyResolveDetails details ->
                 def requested = details.requested
